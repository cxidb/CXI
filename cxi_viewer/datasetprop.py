--- conflicted
+++ resolved
@@ -169,14 +169,9 @@
         self.clear()
         # connect signals
         self.imageStackSubplots.valueChanged.connect(self.emitDisplayProp)    
-        self.displayMax.editingFinished.connect(self.emitDisplayProp)
-        self.displayMin.editingFinished.connect(self.emitDisplayProp)
-<<<<<<< HEAD
+        self.displayMax.editingFinished.connect(self.checkLimits)
+        self.displayMin.editingFinished.connect(self.checkLimits)
         self.displayClamp.stateChanged.connect(self.emitDisplayProp)
-=======
-        self.displayMin.editingFinished.connect(self.checkLimits)
-        self.displayClip.stateChanged.connect(self.emitDisplayProp)
->>>>>>> 385e14ee
         self.displayLin.toggled.connect(self.emitDisplayProp)        
         self.displayLog.toggled.connect(self.emitDisplayProp)
         self.displayPow.toggled.connect(self.emitDisplayProp)
@@ -290,6 +285,8 @@
         self.displayPropChanged.emit(self.currDisplayProp)
     def checkLimits(self,foovalue=None):
         self.displayMax.setMinimum(self.displayMin.value())
+        self.displayMin.setMaximum(self.displayMax.value())
+        self.emitDisplayProp()
 
 
 def paintColormapIcons(W,H):
