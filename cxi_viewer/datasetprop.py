#from PyQt4 import QtGui, QtCore, QtOpenGL, Qt
from PySide import QtGui, QtCore, QtOpenGL
from operator import mul
import numpy,ctypes
import h5py
from matplotlib import colors
from matplotlib import cm
import pyqtgraph

def sizeof_fmt(num):
    for x in ['bytes','kB','MB','GB']:
        if num < 1024.0:
            return "%3.1f %s" % (num, x)
        num /= 1024.0
    return "%3.1f %s" % (num, 'TB')
    

# Consistent function nomenclature:
# - currDisplayProp['propertyBla'] => class variables defining current property
# - setProperty                    => stores property specified in widgets to class variables propertyBla,propertyBlabla,...
#(- refreshProperty                => refreshes widgets that have dependencies on dataset )
# - clearProperty                  => sets property to default + refreshes property if refreshPropertyWidget exists
#
class DatasetProp(QtGui.QWidget):
    displayPropChanged = QtCore.Signal(dict)
    def __init__(self,parent=None):
        QtGui.QWidget.__init__(self,parent)
<<<<<<< HEAD
        # this dict holds all current settings
=======
        self.viewer = parent
>>>>>>> 60990a24
        self.currDisplayProp = {}
        self.vbox = QtGui.QVBoxLayout()
        # scrolling
        self.vboxScroll = QtGui.QVBoxLayout()
        self.scrollWidget = QtGui.QWidget()
        self.scrollWidget.setLayout(self.vboxScroll)
        self.scrollArea = QtGui.QScrollArea()
        self.scrollArea.setWidgetResizable(True)
        self.scrollArea.setFrameShape(QtGui.QFrame.NoFrame)
        self.scrollArea.setWidget(self.scrollWidget)
        self.scrollArea.setHorizontalScrollBarPolicy(QtCore.Qt.ScrollBarAlwaysOff)
        self.scrollArea.setVerticalScrollBarPolicy(QtCore.Qt.ScrollBarAsNeeded)
        self.vbox.addWidget(self.scrollArea)
        # GENERAL PROPERTIES
        # properties: dataset
        self.generalBox = QtGui.QGroupBox("General Properties");
        self.generalBox.vbox = QtGui.QVBoxLayout()
        self.generalBox.setLayout(self.generalBox.vbox)
        self.dimensionality = QtGui.QLabel("Dimensions:", parent=self)
        self.datatype = QtGui.QLabel("Data Type:", parent=self)
        self.datasize = QtGui.QLabel("Data Size:", parent=self)
        self.dataform = QtGui.QLabel("Data Form:", parent=self)
        self.generalBox.vbox.addWidget(self.dimensionality)
        self.generalBox.vbox.addWidget(self.datatype)
        self.generalBox.vbox.addWidget(self.datasize)
        self.generalBox.vbox.addWidget(self.dataform)
        # properties: image stack
        self.imageStackBox = QtGui.QGroupBox("Image Stack Properties");
        self.imageStackBox.vbox = QtGui.QVBoxLayout()
        self.imageStackBox.setLayout(self.imageStackBox.vbox)
        # property: image stack plots width
        hbox = QtGui.QHBoxLayout()
        hbox.addWidget(QtGui.QLabel("Width:"))
        self.imageStackSubplots = QtGui.QSpinBox(parent=self)
        self.imageStackSubplots.setMinimum(1)
#        self.imageStackSubplots.setMaximum(5)
        hbox.addWidget(self.imageStackSubplots)
        self.imageStackBox.vbox.addLayout(hbox)
        # properties: selected image
        hbox = QtGui.QHBoxLayout()
        hbox.addWidget(QtGui.QLabel("Selected Image:"))
        self.imageStackImageSelected = QtGui.QLabel("None",parent=self)
        hbox.addWidget(self.imageStackImageSelected)
        self.imageStackBox.vbox.addLayout(hbox)
        # DISPLAY PROPERTIES
        self.displayBox = QtGui.QGroupBox("Display Properties");
        self.displayBox.vbox = QtGui.QVBoxLayout()

        self.intensityHistogram = pyqtgraph.PlotWidget()
        self.intensityHistogram.hideAxis('left')
        self.intensityHistogram.hideAxis('bottom')
        self.intensityHistogram.setFixedHeight(50)
        region = pyqtgraph.LinearRegionItem(values=[0,1],brush="#ffffff15")
        self.intensityHistogram.addItem(region)
        self.intensityHistogram.autoRange()
        self.intensityHistogramRegion = region

        # Make the histogram fit the available width
        self.intensityHistogram.setSizePolicy(QtGui.QSizePolicy.Ignored,QtGui.QSizePolicy.Preferred)
        self.displayBox.vbox.addWidget(self.intensityHistogram)
        # property: NORM        
        # normVmax
        hbox = QtGui.QHBoxLayout()
        hbox.addWidget(QtGui.QLabel("Maximum value:"))
        self.displayMax = QtGui.QDoubleSpinBox(parent=self)
        self.displayMax.setMinimum(-1000000.)
        self.displayMax.setMaximum(1000000.)
        self.displayMax.setSingleStep(1.)
        hbox.addWidget(self.displayMax)
        self.displayBox.vbox.addLayout(hbox)
        # normVmin
        hbox = QtGui.QHBoxLayout()
        hbox.addWidget(QtGui.QLabel("Minimum value:"))
        self.displayMin = QtGui.QDoubleSpinBox(parent=self)
        self.displayMin.setMinimum(-1000000.)
        self.displayMin.setMaximum(1000000.)
        self.displayMin.setSingleStep(1.)
        hbox.addWidget(self.displayMin)
        self.displayBox.vbox.addLayout(hbox)


        # normClip
        hbox = QtGui.QHBoxLayout()
        hbox.addWidget(QtGui.QLabel("Clip"))
        self.displayClip = QtGui.QCheckBox("",parent=self)
        hbox.addWidget(self.displayClip)
        hbox.addStretch()
        self.displayColormap = QtGui.QPushButton("Colormap",parent=self)
        self.displayColormap.setMenu(self.viewer.colormapMenu)
        hbox.addWidget(self.displayColormap)

        self.displayBox.vbox.addLayout(hbox)
        # normText
        vbox = QtGui.QVBoxLayout()
        vbox.addWidget(QtGui.QLabel("Scaling:"))
        self.displayLin = QtGui.QRadioButton("Linear")
        self.displayLog = QtGui.QRadioButton("Logarithmic")
        self.displayPow = QtGui.QRadioButton("Power")
        vbox.addWidget(self.displayLin)
        vbox.addWidget(self.displayLog)
        # normGamma
        hbox = QtGui.QHBoxLayout()
        self.displayGamma = QtGui.QDoubleSpinBox(parent=self)
        self.displayGamma.setValue(0.25);
        self.displayGamma.setSingleStep(0.25);
        hbox.addWidget(self.displayPow)
        hbox.addWidget(self.displayGamma)        
        vbox.addLayout(hbox)
        self.displayBox.vbox.addLayout(vbox)
        self.displayBox.setLayout(self.displayBox.vbox)

        # property: MASK
        # maskMask
        self.maskBox = QtGui.QGroupBox("Mask out pixels");
        self.maskBox.vbox = QtGui.QVBoxLayout()
        hbox = QtGui.QHBoxLayout()
        hbox.addWidget(QtGui.QLabel("Pixelmask:"))
        self.maskMask = QtGui.QComboBox(parent=self)
        hbox.addWidget(self.maskMask)
        self.maskBox.vbox.addLayout(hbox)
        # maskOutBits
        vbox = QtGui.QVBoxLayout()
        maskInvalidPix = QtGui.QCheckBox("Invalid",parent=self)    
        maskSaturatedPix = QtGui.QCheckBox("Saturated",parent=self)
        maskHotPix = QtGui.QCheckBox("Hot",parent=self)
        maskDeadPix = QtGui.QCheckBox("Dead",parent=self)
        maskShadowedPix = QtGui.QCheckBox("Shadowed",parent=self)
        maskPeakmaskPix = QtGui.QCheckBox("In peakmask",parent=self)
        maskIgnorePix = QtGui.QCheckBox("To be ignored",parent=self)
        maskBadPix = QtGui.QCheckBox("Bad",parent=self)
        maskResolutionPix = QtGui.QCheckBox("Out of resolution limits",parent=self)
        maskMissingPix = QtGui.QCheckBox("Missing",parent=self)
        maskHaloPix = QtGui.QCheckBox("In Halo",parent=self)
        self.masksBoxes = {'invalid' : maskInvalidPix,
                           'saturated' : maskSaturatedPix,
                           'hot' : maskHotPix,
                           'dead' : maskDeadPix,
                           'shadowed' : maskShadowedPix,
                           'peakmask' : maskPeakmaskPix,
                           'ignore' : maskIgnorePix,
                           'bad' : maskBadPix,
                           'resolution' : maskResolutionPix,
                           'missing' : maskMissingPix,
                           'halo' : maskHaloPix}
        self.maskBox.vbox.addLayout(vbox)
        for maskKey in self.masksBoxes:
            vbox.addWidget(self.masksBoxes[maskKey])
        self.maskBox.setLayout(self.maskBox.vbox)
        # properties: IMAGE
        self.imageBox = QtGui.QGroupBox("Image Properties");
        self.imageBox.vbox = QtGui.QVBoxLayout()
        hbox = QtGui.QHBoxLayout()
        hbox.addWidget(QtGui.QLabel("Image Range:"))
        self.imageRange = QtGui.QLabel("None",parent=self)
        hbox.addWidget(self.imageRange)
        self.imageBox.vbox.addLayout(hbox)
        self.imageBox.setLayout(self.imageBox.vbox)

        hbox = QtGui.QHBoxLayout()
        hbox.addWidget(QtGui.QLabel("Image Sum:"))
        self.imageSum = QtGui.QLabel("None",parent=self)
        hbox.addWidget(self.imageSum)
        self.imageBox.vbox.addLayout(hbox)

        self.imageBox.hide()
        # add all widgets to main vbox
        self.vboxScroll.addWidget(self.generalBox)
        self.vboxScroll.addWidget(self.imageStackBox)
        self.vboxScroll.addWidget(self.imageBox)
        self.vboxScroll.addWidget(self.displayBox)
        self.vboxScroll.addWidget(self.maskBox)
        self.vboxScroll.addStretch()
        self.setLayout(self.vbox)
        # clear all properties
        self.clear()
        # connect signals
        self.imageStackSubplots.valueChanged.connect(self.emitDisplayProp)    
        self.displayMax.editingFinished.connect(self.emitDisplayProp)
        self.displayMin.editingFinished.connect(self.emitDisplayProp)
        self.displayClip.stateChanged.connect(self.emitDisplayProp)
        self.displayLin.toggled.connect(self.emitDisplayProp)        
        self.displayLog.toggled.connect(self.emitDisplayProp)
        self.displayPow.toggled.connect(self.emitDisplayProp)
        self.displayGamma.editingFinished.connect(self.emitDisplayProp)
        self.viewer.colormapActionGroup.triggered.connect(self.emitDisplayProp)
#        self.displayColormap.released.connect(self.emitDisplayProp)
        for maskKey in self.masksBoxes:
            self.masksBoxes[maskKey].stateChanged.connect(self.emitDisplayProp)
        self.maskMask.currentIndexChanged.connect(self.emitDisplayProp)
    def clear(self):
        self.clearDisplayProp()
        self.clearDataset()
    def clearDisplayProp(self):
        self.clearImageStackSubplots()
        self.clearNorm()
        self.clearColormap()
        self.clearMask()
    # DATASET
    def setDataset(self,dataset=None):
        self.dataset = dataset
        if dataset != None:
            self.dataset = dataset
            string = "Dimensions: "
            for d in dataset.shape:
                string += str(d)+"x"
            string = string[:-1]
            self.dimensionality.setText(string)
            self.datatype.setText("Data Type: %s" % (dataset.dtype.name))
            self.datasize.setText("Data Size: %s" % sizeof_fmt(dataset.dtype.itemsize*reduce(mul,dataset.shape)))
            if dataset.isCXIStack():
                form = "%iD Data Stack" % dataset.getCXIFormat()
            else:
                form = "%iD Data" % dataset.getCXIFormat()
            self.dataform.setText("Data form: %s" % form)
            if dataset.isCXIStack():
                self.imageStackBox.show()
            else:
                self.imageStackBox.hide()
        else:
            self.clearDataset()
        self.refreshMask()
    def clearDataset(self):
        self.dataset = None
        self.dimensionality.setText("Dimensions: ")
        self.datatype.setText("Data Type: ")
        self.datasize.setText("Data Size: ")
        self.dataform.setText("Data Form: ")
        self.imageStackBox.hide()
    # VIEW
    def onImageSelected(self,selectedImage):
        self.imageStackImageSelected.setText(str(selectedImage))
        if(selectedImage is not None):
            self.imageRange.setText("%d to %d" %(numpy.min(self.dataset[selectedImage]),numpy.max(self.dataset[selectedImage])))
            self.imageSum.setText(str(numpy.sum(self.dataset[selectedImage])))
            self.imageBox.show()
            (hist,edges) = numpy.histogram(self.dataset[selectedImage],bins=100)
            self.intensityHistogram.clear()
            edges = (edges[:-1]+edges[1:])/2.0
            item = self.intensityHistogram.plot(edges,hist,fillLevel=0,fillBrush=QtGui.QColor(255, 255, 255, 128),antialias=True)
            self.intensityHistogram.getPlotItem().getViewBox().setMouseEnabled(x=False,y=False)
            region = pyqtgraph.LinearRegionItem(values=[self.displayMin.value(),self.displayMax.value()],brush="#ffffff15")
            region.sigRegionChangeFinished.connect(self.onHistogramClicked)    
            self.intensityHistogram.addItem(region)
            self.intensityHistogram.autoRange()
            self.intensityHistogramRegion = region
        else:
            self.imageBox.hide()
    def onHistogramClicked(self,region):
        (min,max) = region.getRegion()
        self.displayMin.setValue(min)
        self.displayMax.setValue(max)
        self.emitDisplayProp()
    # NORM
    def setNorm(self):
        P = self.currDisplayProp
        P["normVmin"] = self.displayMin.value()
        P["normVmax"] = self.displayMax.value()
        P["normClip"] = self.displayClip.isChecked()
        if self.displayLin.isChecked():
            P["normScaling"] = "lin"
        elif self.displayLog.isChecked():
            P["normScaling"] = "log"
        else:
            P["normScaling"] = "pow"
        P["normGamma"] = self.displayGamma.value()
        if P["normScaling"] == "lin":
            pass
        elif P["normScaling"] == "log" and (P["normVmin"] > 0. and P["normVmax"] > 0):
            pass
        elif P["normScaling"] == "pow" and P["normGamma"] < 1 and (P["normVmin"] > 0. and P["normVmax"] > 0):
            pass
        else:
            P["normVmin"] = 10.
            P["normVmax"] = 1000.
        self.displayMin.setValue(P["normVmin"])
        self.displayMax.setValue(P["normVmax"])
        self.intensityHistogramRegion.setRegion([self.displayMin.value(),self.displayMax.value()])
    def clearNorm(self):
        self.displayMin.setValue(10.)
        self.displayMax.setValue(1000.)
        self.displayClip.setChecked(True)
        self.displayGamma.setValue(0.25)
        self.displayLog.setChecked(True)
        self.setNorm()
    # COLORMAP
    def setColormap(self,foovalue=None):
        P = self.currDisplayProp
        a = self.viewer.colormapActionGroup.checkedAction()
        self.displayColormap.setText(a.text())        
        self.displayColormap.setIcon(a.icon())        
        P["colormapText"] = a.text()

    def clearColormap(self):
#        self.displayColormap.setCurrentIndex(0)
        self.setColormap()
    # STACK
    def setImageStackSubplots(self,foovalue=None):
        P = self.currDisplayProp
        P["imageStackSubplotsValue"] = self.imageStackSubplots.value()
    def clearImageStackSubplots(self):
        self.imageStackSubplots.setValue(1)
        self.setImageStackSubplots()
    # MASK
    def setMask(self):
        P = self.currDisplayProp
        maskText = self.maskMask.currentText()
        if self.dataset != None and maskText != "none" and maskText != "":
            P["maskDataset"] = self.dataset.getCXIMasks()[maskText]
        else:
            P["maskDataset"] = None
        PIXELMASK_BITS = {'perfect' : 0,# PIXEL_IS_PERFECT
                          'invalid' : 1,# PIXEL_IS_INVALID
                          'saturated' : 2,# PIXEL_IS_SATURATED
                          'hot' : 4,# PIXEL_IS_HOT
                          'dead' : 8,# PIXEL_IS_DEAD
                          'shadowed' : 16, # PIXEL_IS_SHADOWED
                          'peakmask' : 32, # PIXEL_IS_IN_PEAKMASK
                          'ignore' : 64, # PIXEL_IS_TO_BE_IGNORED
                          'bad' : 128, # PIXEL_IS_BAD
                          'resolution' : 256, # PIXEL_IS_OUT_OF_RESOLUTION_LIMITS
                          'missing' : 512, # PIXEL_IS_MISSING
                          'halo' : 1024} # PIXEL_IS_IN_HALO
        P["maskOutBits"] = 0
        for maskKey in self.masksBoxes:
            if self.masksBoxes[maskKey].isChecked():
                P["maskOutBits"] |= PIXELMASK_BITS[maskKey]
    def clearMask(self):
        P = self.currDisplayProp
        P["maskDataset"] = None
        P["maskOutBits"] = 0
    def refreshMask(self):
        self.clearMask()
        self.maskMask.clear()
        self.maskMask.addItem("none")
        if self.dataset != None:
            for maskType in self.dataset.getCXIMasks().keys():
                self.maskMask.addItem(maskType)
    # update and emit current diplay properties
    def emitDisplayProp(self,foovalue=None):
        self.setImageStackSubplots()
        self.setNorm()
        self.setColormap()
        self.setMask()
        self.displayPropChanged.emit(self.currDisplayProp)
        


def paintColormapIcons(W,H):
    a = numpy.outer(numpy.ones(shape=(H,)),numpy.linspace(0.,1.,W))
    maps=[m for m in cm.datad if not m.endswith("_r")]
    mappable = cm.ScalarMappable()
    mappable.set_norm(colors.Normalize())
    iconDict = {}
    for m in maps:
        mappable.set_cmap(m)
        temp = mappable.to_rgba(a,None,True)[:,:,:]
        a_rgb = numpy.zeros(shape=(H,W,4),dtype=numpy.uint8)
        # For some reason we have to swap indices !? Otherwise inverted colors...
        a_rgb[:,:,2] = temp[:,:,0]
        a_rgb[:,:,1] = temp[:,:,1]
        a_rgb[:,:,0] = temp[:,:,2]
        a_rgb[:,:,3] = 0xff
        img = QtGui.QImage(a_rgb,W,H,QtGui.QImage.Format_ARGB32)
        icon = QtGui.QIcon(QtGui.QPixmap.fromImage(img))
        iconDict[m] = icon
    return iconDict
<|MERGE_RESOLUTION|>--- conflicted
+++ resolved
@@ -25,11 +25,8 @@
     displayPropChanged = QtCore.Signal(dict)
     def __init__(self,parent=None):
         QtGui.QWidget.__init__(self,parent)
-<<<<<<< HEAD
+        self.viewer = parent
         # this dict holds all current settings
-=======
-        self.viewer = parent
->>>>>>> 60990a24
         self.currDisplayProp = {}
         self.vbox = QtGui.QVBoxLayout()
         # scrolling
