from OpenGL.GL import *
from OpenGL.GLU import *
#from PyQt4 import QtGui, QtCore, QtOpenGL, Qt
from PySide import QtGui, QtCore, QtOpenGL
import numpy,h5py
import math
from matplotlib import colors
from matplotlib import cm
import pyqtgraph
import cxitree
import OpenGL.GL.ARB.texture_float
import sys

class ViewSplitter(QtGui.QSplitter):
    def __init__(self,parent=None):
        QtGui.QSplitter.__init__(self,parent)
        self.setOrientation(QtCore.Qt.Vertical)


        self.view2D = View2D(parent,self)
        self.addWidget(self.view2D)

        self.view1D = View1D(self)
        self.view1D.hide()
        self.addWidget(self.view1D)

        self.setSizes([1000,1000])

class View(QtCore.QObject):
    needDataset = QtCore.Signal(str)
    datasetChanged = QtCore.Signal(h5py.Dataset,str)
    def __init__(self,parent=None,datasetMode="image"):
        QtCore.QObject.__init__(self)
        self.parent = parent
        self.datasetMode = datasetMode
        self.setData()
        self.setMask()
        self.setSortingIndices()
    # DATA
    def setData(self,dataset=None):
        self.data = dataset
        if self.data != None:
            self.has_data = True
        else:
            self.has_data = False
        self.datasetChanged.emit(dataset,self.datasetMode)
    def getData(self,nDims=2,img_sorted=0):
        if self.data == None:
            return None
        elif nDims == 1:
            return numpy.array(self.data).flatten()
        elif nDims == 2:
            if self.data.isCXIStack():
                return numpy.array(self.data[img_sorted,:,:])
            else:
                return numpy.array(self.data[:,:])
    # MASK
    def setMask(self,maskDataset=None,maskOutBits=0):
        self.mask = maskDataset
        self.maskOutBits = maskOutBits
        self.datasetChanged.emit(maskDataset,"mask")
    def setMaskOutBits(self,maskOutBits=0):
        self.maskOutBits = maskOutBits
    def getMask(self,nDims=2,img_sorted=0):
        if self.mask == None:
            return None
        elif nDims == 2:
            if self.mask.isCXIStack():
                mask = self.mask[img_sorted,:,:]
            else:
                mask = self.mask[:,:]
            # do not apply maskBits, we'll do it in shader
#            return ((mask & self.maskOutBits) == 0)
            return mask
    # SORTING
    def setSortingIndices(self, dataset=None):
        if dataset != None:
            self.sortingIndices = numpy.argsort(dataset)
        else:
            self.sortingIndices = None
        self.datasetChanged.emit(dataset,"sorting")
    def getSortedIndex(self,index):
        if self.sortingIndices != None:
            return self.sortingIndices[index]
        else:
            return index
    def dragEnterEvent(self, e):
        if e.mimeData().hasFormat('text/plain'):
            e.accept()
        else:
            e.ignore() 
    def dropEvent(self, e):
        self.needDataset.emit(e.mimeData().text())

class View1D(View,QtGui.QFrame):
    def __init__(self,parent=None):
        View.__init__(self,parent,"plot")
        QtGui.QFrame.__init__(self,parent)
        self.hbox = QtGui.QHBoxLayout(self)
        margin = 20
        self.hbox.setContentsMargins(margin,margin,margin,margin)
        self.plot = pyqtgraph.PlotWidget()
        self.initPlot()
        self.hbox.addWidget(self.plot)
        self.setLayout(self.hbox)
        self.p = None
        self.setAcceptDrops(True)
    def initPlot(self):
        space = 60
        self.plot.getAxis("top").setHeight(space)
        self.plot.getAxis("bottom").setHeight(space)
        self.plot.getAxis("left").setWidth(space)
        self.plot.getAxis("right").setWidth(space)
    def loadData(self,dataset,plotMode):
        self.setData(dataset)
        data = self.getData(1)
        if plotMode == "plot":
            self.plot.setLabel("bottom","index")
            self.plot.setLabel("left",self.data.name)
            if self.p == None:
                self.p = self.plot.plot(data, pen=(255,0,0))
            else:
                self.p.setData(data)
        elif plotMode == "histogram":
            (hist,edges) = numpy.histogram(data,bins=200)
            edges = (edges[:-1]+edges[1:])/2.0
            self.plot.setLabel("bottom",self.data.name)
            self.plot.setLabel("left","#")
            if self.p == None:
                self.p = self.plot.plot(edges,hist, pen=(255,0,0))
            else:
                self.p.setData(edges,hist)


class FunctionNorm(colors.Normalize):
    def __init__(self, normFunction, vmin=None, vmax=None, clip=False,offsetMinValue=None):
        colors.Normalize.__init__(self,vmin,vmax,clip)
        self.function = normFunction
        self.clip = clip
        self.offsetMinValue = offsetMinValue
    def __call__(self,value,clip=None):
        clip = self.clip
        value_clipped = numpy.array(value,dtype="float")
        if self.offsetMinValue != None:
            offset = value_clipped[numpy.isfinite(value_clipped)].min() - self.offsetMinValue
        else:
            offset = 0
        value_clipped -= offset
        vmin = self.vmin - offset
        vmax = self.vmax - offset
        fvmin = self.function(vmin)
        fvmax = self.function(vmax)
        mask = numpy.isfinite(value_clipped) == False
        # check validity of given vmin and vmax
        if vmin > vmax or not numpy.isfinite(fvmin) or not numpy.isfinite(fvmax):
            return numpy.ma.array(numpy.zeros_like(value),mask=numpy.ones_like(value),fill_value=1e+20)
        # clipping / masking for values out of range
        above = value_clipped > vmax
        if above.sum() > 0:
            if clip: value_clipped[above] = vmax
            else: mask |= above
        below = value_clipped < vmin
        if below.sum() > 0:
            if clip: value_clipped[below] = vmin
            else: mask |= below
        # apply norm function
        outvalue = self.function(value_clipped)
        # masking for invalid values
        invalid = numpy.isfinite(outvalue) == False
        if invalid.sum() > 0:
            mask |= invalid
        # scale to interval 0 to 1
        outvalue = (outvalue-fvmin)/(fvmax-fvmin)
        return numpy.ma.array(outvalue,mask=mask,fill_value=1e+20)

class ImageLoader(QtCore.QObject):
    imageLoaded = QtCore.Signal(int) 
    def __init__(self,parent = None,view = None):
        QtCore.QObject.__init__(self,parent)  
        self.view = view
        self.loaded = {}
        self.imageData = {}
        self.maskData = {}
    @QtCore.Slot(int,int)
    def loadImage(self,img):
        if(img in self.loaded):
           return
        self.loaded[img] = True
        #img_sorted = self.view.getSortedIndex(img)
        data = self.view.getData(2,img)
        mask = self.view.getMask(2,img)
        self.imageData[img] = numpy.ones((self.view.data.getCXIHeight(),self.view.data.getCXIWidth()),dtype=numpy.float32)
        self.imageData[img] = data
<<<<<<< HEAD
        #X,Y = numpy.meshgrid(numpy.arange(self.imageData[img].shape[1]),numpy.arange(self.imageData[img].shape[0]))
        #self.imageData[img][:,:] = numpy.floor(X[:,:]/10.)
        #for i in range(self.imageData[img].shape[1]):
        #    print self.imageData[img][0,i]
        self.maskData[img] = numpy.ones((self.view.data.getCXIHeight(),self.view.data.getCXIWidth()),dtype=numpy.uint32)
        self.maskData[img] = mask
=======
        if(mask != None):
            self.maskData[img] = numpy.ones((self.view.data.getCXIHeight(),self.view.data.getCXIWidth()),dtype=numpy.float32)
            self.maskData[img] = mask
        else:
            self.maskData[img] = None
>>>>>>> 48713971
        self.imageLoaded.emit(img)
    def clear(self):
        self.loaded = {}
        self.imageData = {}
    # COLORMAP
    #def setColormap(self,colormapName='jet'):
    #    self.mappable.set_cmap(colormapName)
    #def setNorm(self,scaling='log',vmin=1.,vmax=10000.,clip=True,gamma=1):
    #    self.normScaling = scaling
    #    if scaling == 'lin':
    #        f = lambda x: x
    #        offsetMinValue = None
    #    elif scaling == 'pow':
    #        f = lambda x: x**gamma
    #        offsetMinValue = 0
    #    elif scaling == 'log':
    #        f = lambda x: numpy.log10(x)
    #        offsetMinValue = 1
    #    norm = FunctionNorm(f,vmin,vmax,clip,offsetMinValue)
    #    self.mappable.set_norm(norm)
    #    self.mappable.set_clim(vmin,vmax)

class View2D(View,QtOpenGL.QGLWidget):
    needsImage = QtCore.Signal(int)
    clearLoaderThread = QtCore.Signal(int)
    imageSelected = QtCore.Signal(int) 
    def __init__(self,viewer,parent=None):
        View.__init__(self,parent,"image")
        format =  QtOpenGL.QGLFormat();
        format.setVersion(1,1);
        QtOpenGL.QGLWidget.__init__(self,format,parent)
        self.viewer = viewer
        self.translation = [0,0]
        self.zoom = 4.0
        #self.setFocusPolicy(QtCore.Qt.ClickFocus)
        self.data = {}
        self.texturesLoading = {}
        self.imageTextures = {}
        self.maskTextures = {}
        self.texture = {}
        self.parent = parent
        self.setMouseTracking(True)
        self.dragging = False
        self.subplotBorder = 10
        self.selectedImage = None
        self.lastHoveredImage = None
        self.stackWidth = 1;
        self.has_data = False
        self.imageData = {}

        self.loaderThread = ImageLoader(None,self)
        self.needsImage.connect(self.loaderThread.loadImage)
        self.loaderThread.imageLoaded.connect(self.generateTexture)
        self.clearLoaderThread.connect(self.loaderThread.clear)

        self.imageLoader = QtCore.QThread()
        self.loaderThread.moveToThread(self.imageLoader)    
        self.imageLoader.start()

        self.loadingImageAnimationFrame = 0
        self.loadingImageAnimationTimer = QtCore.QTimer()
        self.loadingImageAnimationTimer.timeout.connect(self.incrementLoadingImageAnimationFrame)
        self.loadingImageAnimationTimer.start(100)

        self.setAcceptDrops(True)

    def stopThreads(self):
        while(self.imageLoader.isRunning()):
            self.imageLoader.quit()
            QtCore.QThread.sleep(1)

    def initializeGL(self):
        glClearColor(0.0, 0.0, 0.0, 1.0)
        glClearDepth(1.0)
        glHint(GL_LINE_SMOOTH_HINT, GL_NICEST);
        glHint(GL_POLYGON_SMOOTH_HINT, GL_NICEST);
        glEnable(GL_LINE_SMOOTH);
        glEnable(GL_POLYGON_SMOOTH);
        glEnable(GL_POINT_SMOOTH);
        glEnable(GL_BLEND);
        glMatrixMode(GL_PROJECTION)
        glLoadIdentity()
        if(self.width() and self.height()):
            gluOrtho2D(0.0, self.width(), 0.0, self.height());  
#            glScalef(1., -1., 1.)      
        glMatrixMode(GL_MODELVIEW);
        glLoadIdentity();

        self.circle_image = QtGui.QImage(100,100,QtGui.QImage.Format_ARGB32_Premultiplied)
        painter = QtGui.QPainter(self.circle_image)
        painter.setRenderHints(QtGui.QPainter.Antialiasing | QtGui.QPainter.SmoothPixmapTransform)
        painter.setBrush(QtGui.QBrush(QtGui.QColor(255,255,255)))
        painter.drawEllipse(0,0,100,100)
        painter.end()
        self.circle_texture = self.bindTexture(self.circle_image,GL_TEXTURE_2D,GL_RGBA,QtOpenGL.QGLContext.LinearFilteringBindOption)
        self.initShaders()
        self.initColormapTextures()
        
        texture = glGenTextures(1)
        glBindTexture(GL_TEXTURE_2D, texture)
        glTexParameterf(GL_TEXTURE_2D, GL_TEXTURE_MAG_FILTER, GL_NEAREST)
        glTexParameterf(GL_TEXTURE_2D, GL_TEXTURE_MIN_FILTER, GL_NEAREST)
        glPixelStorei(GL_UNPACK_ALIGNMENT, 1)
        defaultMaskData = numpy.zeros((1,1),dtype=numpy.float32)
        glTexImage2D(GL_TEXTURE_2D, 0, OpenGL.GL.ARB.texture_float.GL_ALPHA32F_ARB, 1, 1, 0, GL_ALPHA, GL_FLOAT, defaultMaskData);
        self.defaultMaskTexture = texture
    def initShaders(self):
        if not glUseProgram:
            print 'Missing Shader Objects!'
            sys.exit(1)
        self.makeCurrent()
        self.shader = compileProgram(
        compileShader('''
            void main()
            {
                //Transform vertex by modelview and projection matrices
                gl_Position = gl_ModelViewProjectionMatrix * gl_Vertex;
 
                 // Forward current color and texture coordinates after applying texture matrix
                gl_FrontColor = gl_Color;
                gl_TexCoord[0] = gl_TextureMatrix[0] * gl_MultiTexCoord0;
            }
        ''',GL_VERTEX_SHADER),
        compileShader('''
            uniform sampler2D cmap;
            uniform sampler2D data;
            uniform int norm;
            uniform float vmin;
            uniform float vmax;
            uniform float gamma;
            uniform int clamp;
            uniform sampler2D mask;
            uniform float maskedBits;
            void main()
            {
                vec2 uv = gl_TexCoord[0].xy;
                vec4 color = texture2D(data, uv);
                vec4 mcolor = texture2D(mask, uv);
                float scale = (vmax-vmin);
                float offset = vmin;

                // Apply Mask

                // Using a float for the mask will only work up to about 24 bits
                float maskBits = mcolor.a;
                // loop through the first 16 bits
                float bit = 1.0;
                if(maskBits > 0.0){
                for(int i = 0;i<16;i++){
                    if(floor(mod(maskBits/bit,2.0)) == 1.0 && floor(mod(maskedBits/bit,2.0)) == 1.0){
                        color.a = 0.0;
                        gl_FragColor = color;
                        return;
                    }
                    bit = bit*2.0;
                }
                }

                // Apply Colormap
                uv[0] = (color.a-offset);
                if (uv[0] < 0.0){
                    uv[0] = 0.0;
                }
                if (uv[0] > scale){
                    uv[0] = scale;
                }

                // Check for clamping 
                uv[1] = 0.0;
                if(uv[0] < 0.0){
                  if(clamp == 1){
                    uv[0] = 0.0;
                  }else{
                    color.a = 0.0;
                    gl_FragColor = color;
                    return;
                  }
                }
                if(uv[0] > scale){
                  if(clamp == 1){
                    uv[0] = scale;
                  }else{
                    color.a = 0.0;
                    gl_FragColor = color;
                    return;
                  }
                }
                if(norm == 0){
                 // linear
                  uv[0] /= scale;
                }else if(norm == 1){
                 // log
                 scale = log(scale+1.0);
                 uv[0] = log(uv[0]+1.0)/scale;
                }else if(norm == 2){
                  // power
                 scale = pow(scale+1.0,gamma)-1.0;
                 uv[0] = (pow(uv[0]+1.0,gamma)-1.0)/scale;
                }
                color = texture2D(cmap,uv);
                gl_FragColor = color;
            }
        ''',GL_FRAGMENT_SHADER),
        )
    def initColormapTextures(self):
        n = 1024
        a = numpy.linspace(0.,1.,n)
        maps=[m for m in cm.datad if not m.endswith("_r")]
        mappable = cm.ScalarMappable()
        mappable.set_norm(colors.Normalize())
        self.colormapTextures = {}
        for m in maps:
            mappable.set_cmap(m)
            a_rgb = numpy.zeros(shape=(n,4),dtype=numpy.uint8)
            temp = mappable.to_rgba(a,None,True)[:,:]
            a_rgb[:,2] = temp[:,2]
            a_rgb[:,1] = temp[:,1]
            a_rgb[:,0] = temp[:,0]
            a_rgb[:,3] = 0xff
            self.colormapTextures[m] = glGenTextures(1)
            # I don't know how much of this I need
            glEnable(GL_BLEND)
            glEnable(GL_TEXTURE_2D)
            glBlendFunc(GL_SRC_ALPHA, GL_ONE_MINUS_SRC_ALPHA)
            glBindTexture(GL_TEXTURE_2D, self.colormapTextures[m])
            glTexParameterf(GL_TEXTURE_2D, GL_TEXTURE_MAG_FILTER, GL_NEAREST)
            glTexParameterf(GL_TEXTURE_2D, GL_TEXTURE_MIN_FILTER, GL_LINEAR)
            glTexParameterf(GL_TEXTURE_2D, GL_TEXTURE_WRAP_S, GL_CLAMP_TO_EDGE)
            glTexParameterf(GL_TEXTURE_2D, GL_TEXTURE_WRAP_T, GL_CLAMP_TO_EDGE)
            glPixelStorei(GL_UNPACK_ALIGNMENT, 1)
            glTexImage2D(GL_TEXTURE_2D, 0, GL_RGBA, n,1, 0, GL_RGBA, GL_UNSIGNED_BYTE, a_rgb);

    def resizeGL(self, w, h):
        '''
        Resize the GL window 
        '''
        if(self.has_data):
            self.setStackWidth(self.stackWidth)
            self.updateGL()
        glViewport(0, 0, w, h)
        glMatrixMode(GL_PROJECTION)
        glLoadIdentity()
        if(w and h):
            gluOrtho2D(0.0, w, 0.0, h);              
        glMatrixMode(GL_MODELVIEW);
        glLoadIdentity(); 

    def paintSelectedImageBorder(self,img_width,img_height):
        glPushMatrix()
        glShadeModel(GL_FLAT)
        glColor3f(1.0,1.0,1.0);
        glLineWidth(0.5/self.zoom)
        glBegin(GL_LINE_LOOP)
        glVertex3f (0, img_height, 0.0);
        v = 10.0/self.zoom
        vi = 0
        while(v < img_width):
            glVertex3f (v, img_height, 0.0);                            
            if(vi % 2):
                glColor3f(0.0,0.0,0.0);
            else:
                glColor3f(1.0,1.0,1.0);
            vi += 1
            v += 10.0/self.zoom 
        glColor3f(1.0,1.0,1.0);
        glVertex3f (img_width, img_height, 0.0);
        v = 10.0/self.zoom
        vi = 0
        while(v < img_height):
            glVertex3f (img_width, img_height-v, 0.0);                            
            if(vi % 2):
                glColor3f(0.0,0.0,0.0);
            else:
                glColor3f(1.0,1.0,1.0);
            vi += 1
            v += 10.0/self.zoom 
        glColor3f(1.0,1.0,1.0);
        glVertex3f (img_width, 0, 0.0);
        v = 10.0/self.zoom
        vi = 0
        while(v < img_width):
            glVertex3f (img_width-v, 0, 0.0);                            
            if(vi % 2):
                glColor3f(0.0,0.0,0.0);
            else:
                glColor3f(1.0,1.0,1.0);
            vi += 1
            v += 10.0/self.zoom 
        glColor3f(1.0,1.0,1.0);
        glVertex3f (0, 0, 0.0);
        v = 10.0/self.zoom
        vi = 0
        while(v < img_height):
            glVertex3f (0, v, 0.0);                            
            if(vi % 2):
                glColor3f(0.0,0.0,0.0);
            else:
                glColor3f(1.0,1.0,1.0);
            vi += 1
            v += 10.0/self.zoom 
        glEnd ();
        glPopMatrix()
    @QtCore.Slot()
    def incrementLoadingImageAnimationFrame(self):
        self.loadingImageAnimationFrame += 1
        self.updateGL()
    def drawRectangle(self,width,height,filled=True):
        if(filled):
            glBegin(GL_POLYGON)
        else:
            glBegin(GL_LINE_LOOP)
        glVertex3f (0, height, 0.0)
        glVertex3f (width, height, 0.0)
        glVertex3f (width, 0, 0.0)
        glVertex3f (0, 0, 0.0)
        glEnd()
    def drawDisk(self,center,radius,nsides=20,filled=True):
        if(filled):
            glEnable(GL_TEXTURE_2D)
            glBindTexture (GL_TEXTURE_2D, self.circle_texture);
            glBegin (GL_QUADS);
            glTexCoord2f (0.0, 1.0)
            glVertex3f (center[0]-radius, center[1]-radius, 0.0)
            glTexCoord2f (1.0, 1.0)
            glVertex3f (center[0]+radius, center[1]-radius, 0.0)
            glTexCoord2f (1.0, 0.0)
            glVertex3f (center[0]+radius, center[1]+radius, 0.0)
            glTexCoord2f (0.0, 0.0)
            glVertex3f (center[0]-radius, center[1]+radius, 0.0)
            glEnd ();
            glDisable(GL_TEXTURE_2D)
           # glPointSize(2*radius*self.zoom)
           # glEnable(GL_POINT_SMOOTH)
           # glBegin(GL_POINTS)
           # glVertex3f(center[0],center[1],0)
           # glEnd();
        else:
            glBegin(GL_LINE_LOOP)
            for side in range(0,nsides):
                angle = 2*math.pi*side/nsides
                glVertex3f(radius*math.cos(angle)+center[0],radius*math.sin(angle)+center[1],0)
            glEnd()
    def paintLoadingImage(self,img):
        frame = self.loadingImageAnimationFrame%24
        img_width = self.data.getCXIWidth()
        img_height = self.data.getCXIHeight()
        glPushMatrix()
        (x,y,z) = self.imageToScene(img,imagePos='BottomLeft',withBorder=False)
        glTranslatef(x,y,z)
        # Draw a ball in the center                
        path_radius = min(img_width,img_height)/10.0
        path_center = (img_width/2.0,6*img_height/10.0)
        radius = min(img_width,img_height)/40.0
        ndisks = 8
        for i in range(0,ndisks): 
            angle = math.pi/2.0-2*math.pi*i/ndisks
            if(i > frame/3):
                continue
            elif(i == frame/3):        
                glColor3f((frame%3+1)/4.0,(frame%3+1)/4.0,(frame%3+1)/4.0);
            else:
                glColor3f(3/4.0,3/4.0,3/4.0);
            self.drawDisk((path_center[0]+math.cos(angle)*path_radius,path_center[1]+math.sin(angle)*path_radius),radius,100)
        glColor3f(2/4.0,2/4.0,2/4.0);
        self.drawRectangle(img_width,img_height,filled=False)
        font = QtGui.QFont()
        metrics = QtGui.QFontMetrics(font);
        width = metrics.width("Loading...");
        ratio = (img_width*self.zoom/4.0)/width
        font.setPointSize(font.pointSize()*ratio)
        glColor3f(3/4.0,3/4.0,3/4.0);
        self.renderText(3*img_width/8.0,3*img_height/10.0,0.0,"Loading...",font);
        glPopMatrix()
    def paintImage(self,img):
        img_width = self.data.getCXIWidth()
        img_height = self.data.getCXIHeight()
        glPushMatrix()

        (x,y,z) = self.imageToScene(img,imagePos='BottomLeft',withBorder=False)
        glTranslatef(x,y,z)

        glUseProgram(self.shader)
        glActiveTexture(GL_TEXTURE0+1)
        data_texture_loc = glGetUniformLocation(self.shader, "data")
        glUniform1i(data_texture_loc,1)
        glBindTexture (GL_TEXTURE_2D, self.imageTextures[img]);

        glActiveTexture(GL_TEXTURE0+2)
        cmap_texture_loc = glGetUniformLocation(self.shader, "cmap")
        glUniform1i(cmap_texture_loc,2)
        glBindTexture (GL_TEXTURE_2D, self.colormapTextures[self.colormapText]);

        glActiveTexture(GL_TEXTURE0+3)
        loc = glGetUniformLocation(self.shader, "mask")
        glUniform1i(loc,3)
        if(img in self.maskTextures.keys()):
            glBindTexture (GL_TEXTURE_2D, self.maskTextures[img]);
        else:
            # If not mask is available load the default mask
            glBindTexture (GL_TEXTURE_2D, self.defaultMaskTexture);

        loc = glGetUniformLocation(self.shader, "vmin")
        glUniform1f(loc,self.normVmin)
        loc = glGetUniformLocation(self.shader, "vmax")
        glUniform1f(loc,self.normVmax)
        loc = glGetUniformLocation(self.shader, "gamma")
        glUniform1f(loc,self.normGamma)
        loc = glGetUniformLocation(self.shader, "norm")
        glUniform1i(loc,self.normScalingValue)
        loc = glGetUniformLocation(self.shader, "clamp")
        glUniform1i(loc,self.normClamp)
        loc = glGetUniformLocation(self.shader, "maskedBits")
        glUniform1f(loc,self.maskOutBits)

        glColor3f(1.0,1.0,1.0);
        glBegin (GL_QUADS);
        glTexCoord2f (0.0, 0.0);
        glVertex3f (0, img_height, 0.0);
        glTexCoord2f (1.0, 0.0);
        glVertex3f (img_width, img_height, 0.0);
        glTexCoord2f (1.0, 1.0);
        glVertex3f (img_width, 0, 0.0);
        glTexCoord2f (0.0, 1.0);
        glVertex3f (0, 0, 0.0);
        glEnd ();      
        # Activate again the original texture unit
        glActiveTexture(GL_TEXTURE0)  

        glUseProgram(0)
        if(img == self.lastHoveredImage):
            glPushMatrix()
            glColor3f(1.0,1.0,1.0);
            glLineWidth(0.5/self.zoom)
            glBegin(GL_LINE_LOOP)
            glVertex3f (0, img_height, 0.0);
            glVertex3f (img_width, img_height, 0.0);
            glVertex3f (img_width, 0, 0.0);
            glVertex3f (0, 0, 0.0);
            glEnd ();
            glPopMatrix()
        elif(img == self.selectedImage):
            self.paintSelectedImageBorder(img_width,img_height)
        glPopMatrix()
    def paintGL(self):
        '''
        Drawing routine
        '''
        if(not self.isValid() or not self.isVisible()):
            return
        glClear(GL_COLOR_BUFFER_BIT | GL_DEPTH_BUFFER_BIT)
        glLoadIdentity()
        # Set GL origin in the middle of the widget
        glTranslatef(self.width()/2.,self.height()/2.,0)
        # Apply user defined translation
        glTranslatef(self.translation[0],self.translation[1],0)
        # Apply user defined zoom
        glScalef(self.zoom,self.zoom,1.0);
        # Put GL origin on the top left corner of the widget
        glTranslatef(-(self.width()/self.zoom)/2.,(self.height()/self.zoom)/2.,0)
        if(self.has_data):
            if(self.data.getCXIFormat() == 2):
                img_width = self.data.getCXIWidth()
                img_height = self.data.getCXIHeight()
                visible = self.visibleImages()
                self.updateTextures(visible)
                for i,img in enumerate(self.imageTextures):
                    self.paintImage(img)
                for img in (set(visible) - set(self.imageTextures)):
                    self.paintLoadingImage(img)
        glFlush()
    def addToStack(self,data):
        pass
    def loadStack(self,data):
        self.setData(data)
        self.setStackWidth(self.stackWidth)
    def loadImage(self,data):
        if(data.getCXIFormat() == 2):        
            self.setData(data)
            self.setStackWidth(self.stackWidth)
            self.clearTextures()
            self.updateGL()
        else:
            print "3D images not supported."
            sys.exit(-1)
    def getNImages(self):
        if self.data.isCXIStack():
            return self.data.shape[0]
        else:
            return 1
    def visibleImages(self):
        visible = []
        if(self.has_data is False):
            return visible

        top_left = self.windowToImage(0,0,0,checkExistance=False,clip=False)
        bottom_right = self.windowToImage(self.width(),self.height(),0,checkExistance=False,clip=False)

        top_left = self.imageToCell(top_left)
        bottom_right = self.imageToCell(bottom_right)
        nImages = self.getNImages()
        for x in numpy.arange(0,self.stackWidth):
            for y in numpy.arange(max(0,math.floor(top_left[1])),math.floor(bottom_right[1]+1)):
                img = y*self.stackWidth+x
                if(img < nImages):
                    visible.append(y*self.stackWidth+x)
        return visible
    @QtCore.Slot(int)
    def generateTexture(self,img):
        imageData = self.loaderThread.imageData[img]
        maskData = self.loaderThread.maskData[img]
        texture = glGenTextures(1)
        glBindTexture(GL_TEXTURE_2D, texture)
        glTexParameterf(GL_TEXTURE_2D, GL_TEXTURE_MAG_FILTER, GL_NEAREST)
        glTexParameterf(GL_TEXTURE_2D, GL_TEXTURE_MIN_FILTER, GL_NEAREST)
        glTexParameterf(GL_TEXTURE_2D, GL_TEXTURE_WRAP_S, GL_CLAMP_TO_EDGE)
        glTexParameterf(GL_TEXTURE_2D, GL_TEXTURE_WRAP_T, GL_CLAMP_TO_EDGE)
        glPixelStorei(GL_UNPACK_ALIGNMENT, 1)
        glTexImage2D(GL_TEXTURE_2D, 0, OpenGL.GL.ARB.texture_float.GL_ALPHA32F_ARB, imageData.shape[1], imageData.shape[0], 0, GL_ALPHA, GL_FLOAT, imageData);
        self.imageTextures[img] = texture

        if(maskData is not None):
            texture = glGenTextures(1)
            glBindTexture(GL_TEXTURE_2D, texture)
            glTexParameterf(GL_TEXTURE_2D, GL_TEXTURE_MAG_FILTER, GL_NEAREST)
            glTexParameterf(GL_TEXTURE_2D, GL_TEXTURE_MIN_FILTER, GL_NEAREST)
            glPixelStorei(GL_UNPACK_ALIGNMENT, 1)
            glTexImage2D(GL_TEXTURE_2D, 0, OpenGL.GL.ARB.texture_float.GL_ALPHA32F_ARB, imageData.shape[1], imageData.shape[0], 0, GL_ALPHA, GL_FLOAT, maskData);
            self.maskTextures[img] = texture
        self.updateGL()
    def updateTextures(self,images):
        for img in images:
            if(img not in self.imageTextures):
                self.needsImage.emit(img)
    def wheelEvent(self, event):    
        settings = QtCore.QSettings()    
        self.translation[1] -= event.delta()*float(settings.value("scrollDirection"))
        self.clipTranslation()
        self.updateGL()
        # Do not allow zooming
       # self.scaleZoom(1+(event.delta()/8.0)/360)

    def clipTranslation(self):
        # Translation is bounded by top_margin < translation < bottom_margin
        if(self.has_data):
            margin = self.subplotBorder*3
            img_height = (self.data.getCXIHeight()+self.subplotSceneBorder())*self.zoom
            top_margin = -margin
            if(self.translation[1] < top_margin):
                self.translation[1] = top_margin
            stack_height = (self.getNImages()/self.stackWidth+1)*img_height
            bottom_margin = max(0,stack_height+margin-self.height())
            if(self.translation[1] > bottom_margin):
                self.translation[1] = bottom_margin
    def keyPressEvent(self, event):
        delta = self.width()/20
        img_height =  self.data.getCXIHeight()*self.zoom+self.subplotBorder
        stack_height = math.ceil(((self.getNImages()-0.0001)/self.stackWidth))*img_height
        if(event.key() == QtCore.Qt.Key_Up):
            self.translation[1] -= delta
            self.clipTranslation()
            self.updateGL()
        elif(event.key() == QtCore.Qt.Key_Down):
            self.translation[1] += delta
            self.clipTranslation()
            self.updateGL()
        elif(event.key() == QtCore.Qt.Key_P):
            self.translation[1] -= img_height
            self.clipTranslation()
            self.updateGL()
        elif(event.key() == QtCore.Qt.Key_N):
            self.translation[1] += img_height
            self.clipTranslation()
            self.updateGL()
        elif(event.key() == QtCore.Qt.Key_PageUp):
            self.translation[1] -= img_height
            self.clipTranslation()
            self.updateGL()
        elif(event.key() == QtCore.Qt.Key_PageDown):
            self.translation[1] += img_height
            self.clipTranslation()
            self.updateGL()
        elif(event.key() == QtCore.Qt.Key_End):
            self.translation[1] = 0
            self.clipTranslation()
            self.updateGL()
        elif(event.key() == QtCore.Qt.Key_Home):
            self.translation[1] = -stack_height + img_height
            self.clipTranslation()
            self.updateGL()
        # elif(event.key() == QtCore.Qt.Key_Left):
        #     self.translation[0] += delta
        #     self.clipTranslation()
        #     self.updateGL()
        # elif(event.key() == QtCore.Qt.Key_Right):
        #     self.translation[0] -= delta
        #     self.clipTranslation()
        #     self.updateGL()
        # elif(event.key() == QtCore.Qt.Key_Plus):
        #     self.scaleZoom(1.05)
        # elif(event.key() == QtCore.Qt.Key_Minus):
        #     self.scaleZoom(0.95)
        elif(event.key() == QtCore.Qt.Key_F):
            self.parent.statusBar.showMessage("Flaged "+str(self.hoveredImage()),1000)
        #elif event.key() == QtCore.Qt.Key_Space:
        #    if self.viewer.windowState() & QtCore.Qt.WindowFullScreen:
        #        self.viewer.showNormal()
        #    else:
        #        self.viewer.showFullScreen()


    def mouseReleaseEvent(self, event):
        self.dragging = False
        # Select even when draggin
        if(event.button() == QtCore.Qt.LeftButton):
            self.selectedImage = self.lastHoveredImage
            self.imageSelected.emit(self.selectedImage)
# #            self.parent.datasetProp.recalculateSelectedSlice()
#             if(self.selectedImage is not None):
#                 self.parent.datasetProp.onImageSelected(self.selectedImage)
#                 self.parent.datasetProp.imageMin.setText(str(numpy.min(self.data[self.selectedImage])))
#                 self.parent.datasetProp.imageMax.setText(str(numpy.max(self.data[self.selectedImage])))
#                 self.parent.datasetProp.imageSum.setText(str(numpy.sum(self.data[self.selectedImage])))
#                 self.parent.datasetProp.imageBox.show()
#             else:
#                 self.parent.datasetProp.imageBox.hide()
            self.updateGL()
    def mousePressEvent(self, event):
        self.dragStart = event.pos()
        self.dragPos = event.pos()
        self.dragging = True
        self.updateGL()
    def mouseMoveEvent(self, event):
        if(self.dragging):
            self.translation[1] -= (event.pos()-self.dragPos).y()
            self.clipTranslation()
            if(QtGui.QApplication.keyboardModifiers().__and__(QtCore.Qt.ControlModifier)):
               self.translation[0] += (event.pos()-self.dragPos).x()
            self.dragPos = event.pos()
            self.updateGL()
        ss = self.hoveredImage()
        if(ss != self.lastHoveredImage):
            self.lastHoveredImage = ss
            self.updateGL()
    def checkSelectedSubplot(self):
        if(self.selectedImage not in self.data.keys()):
            self.selectedImage = None
            self.parent.datasetProp.recalculateSelectedSlice()
    def hoveredImage(self):
        pos = self.mapFromGlobal(QtGui.QCursor.pos())
        img = self.windowToImage(pos.x(),pos.y(),0)
        return img

    # Returns the scene position of the image corresponding to the index given
    # By default the coordinate of the TopLeft corner of the image is returned
    # By default the border is considered part of the image
    def imageToScene(self,imgIndex,imagePos='TopLeft',withBorder=True):
        img_width = self.data.getCXIWidth()+self.subplotSceneBorder()
        img_height = self.data.getCXIHeight()+self.subplotSceneBorder()
        (col,row) = self.imageToCell(imgIndex)
        x = img_width*col
        y = -img_height*row
        z = 0
        if(imagePos == 'TopLeft'):
            if(not withBorder):
                x += self.subplotSceneBorder()/2.
                y -= self.subplotSceneBorder()/2.
        elif(imagePos == 'BottomLeft'):
            y -= img_height
            if(not withBorder):
                x += self.subplotSceneBorder()/2.
                y += self.subplotSceneBorder()/2.
        elif(imagePos == 'BottomRight'):
            x += img_width
            y -= img_height
            if(not withBorder):
                x -= self.subplotSceneBorder()/2.
                y += self.subplotSceneBorder()/2.
        elif(imagePos == 'TopRight'):
            x += img_width
            if(not withBorder):
                x -= self.subplotSceneBorder()/2.
                y -= self.subplotSceneBorder()/2.
        elif(imagePos == 'Center'):
            x += img_width/2.
            y -= img_height/2.
        else:
            raise('Unknown imagePos: %s' % (imagePos))
        return (x,y,z)
    # Returns the window position of the top left corner of the image corresponding to the index given
    def imageToWindow(self,imgIndex,imagePos='TopLeft',withBorder=True):
        (x,y,z) = self.imageToScene(imgIndex,imagePos,withBorder)
        return self.sceneToWindow(x,y,z)
    # Returns the window location of a given point in scene
    def sceneToWindow(self,x,y,z):
        modelview = glGetDoublev(GL_MODELVIEW_MATRIX)
        projection = glGetDoublev(GL_PROJECTION_MATRIX)
        viewport = glGetIntegerv(GL_VIEWPORT);
        (x,y,z) =  gluProject(x, y,z , model=modelview, proj=projection, view=viewport)
        return (x,viewport[3]-y,z)
    # Returns the x,y,z position of a particular window position
    def windowToScene(self,x,y,z):
        modelview = glGetDoublev(GL_MODELVIEW_MATRIX)
        projection = glGetDoublev(GL_PROJECTION_MATRIX)
        viewport = glGetIntegerv(GL_VIEWPORT);
        (x,y,z) =  gluUnProject(x, viewport[3]-y,z , model=modelview, proj=projection, view=viewport)
        return (x,y,z)
    # Returns the index of the image that it at a particular window location
    def windowToImage(self,x,y,z,checkExistance=True, clip=True):
        if(self.has_data > 0):
            shape = (self.data.getCXIHeight(),self.data.getCXIWidth())
            modelview = glGetDoublev(GL_MODELVIEW_MATRIX)
            projection = glGetDoublev(GL_PROJECTION_MATRIX)
            viewport = glGetIntegerv(GL_VIEWPORT);
            (x,y,z) =  gluUnProject(x, viewport[3]-y,z , model=modelview, proj=projection, view=viewport)
            
            (x,y) = (int(numpy.floor(x/(self.data.getCXIWidth()+self.subplotSceneBorder()))),int(numpy.floor(-y/(self.data.getCXIHeight()+self.subplotSceneBorder()))))
            if(clip and (x < 0 or x >= self.stackWidth or y < 0)):
                return None            
            if(checkExistance and x + y*self.stackWidth >= self.getNImages()):
                return None
            return x + y*self.stackWidth

    # Returns the column and row from an image index
    def imageToCell(self,img):
        if(img is None):
            return img
        return (img%self.stackWidth,int(img/self.stackWidth))


    def scaleZoom(self,ratio):
        self.zoom *= ratio
        self.translation[0] *= ratio
        self.translation[1] *= ratio           
        self.updateGL()
    # Calculate the appropriate zoom level such that the windows will exactly fill the viewport widthwise
    def zoomFromStackWidth(self,width):
        # We'll assume all images have the same size and the projection is isometric
        if(self.has_data is not True):
            return 1
        # Calculate the zoom necessary for the given stack width to fill the current viewport width
        new_zoom = float(self.width()-width*self.subplotBorder)/(self.data.getCXIWidth()*width)
        self.scaleZoom(new_zoom/self.zoom)
    def clear(self):
        self.setData()
        self.setMask()
        self.setSortingIndices()
        self.clearLoaderThread.emit(0)
        self.clearTextures()
        self.updateGL()
    def clearTextures(self):
        glDeleteTextures(self.imageTextures.values())
        glDeleteTextures(self.maskTextures.values())
        self.imageTextures = {}
        self.maskTextures = {}
        self.clearLoaderThread.emit(0)
    def setStackWidth(self,width):  
        ratio = float(self.stackWidth)/width 
        self.stackWidth = width 
        # If there's no data just set the width and return
        if(self.has_data is not True):        
            return

        # Now change the width and zoom to match
        self.stackWidth = width
        self.zoomFromStackWidth(width)            
        self.translation[1] = (self.translation[1] + self.height()/2.0)*ratio-self.height()/2.0
        self.clipTranslation()
    def stackSceneWidth(self,width):
        return 
    def subplotSceneBorder(self):
        return self.subplotBorder/self.zoom
    def refreshDisplayProp(self,datasetProp):
        if datasetProp != None:
            #self.loaderThread.setNorm(datasetProp["normScaling"],datasetProp["normVmin"],datasetProp["normVmax"],datasetProp["normClip"],datasetProp["normGamma"])
            #self.loaderThread.setColormap(datasetProp["colormapText"])
            self.normScaling = datasetProp["normScaling"]
            if(self.normScaling == 'lin'):
                self.normScalingValue = 0
            elif(self.normScaling == 'log'):
                self.normScalingValue = 1
            elif(self.normScaling == 'pow'):                
                self.normScalingValue = 2
            self.normVmin = datasetProp["normVmin"]
            self.normVmax = datasetProp["normVmax"]
            self.normGamma = datasetProp["normGamma"]
            if(datasetProp["normClamp"] == True):
                self.normClamp = 1
            else:
                self.normClamp = 0
            self.colormapText = datasetProp["colormapText"]
            self.setStackWidth(datasetProp["imageStackSubplotsValue"])
        self.updateGL()

# Temporary code to fix a bug in PyOpenGL which validates shaders too early

class ShaderProgram( int ):
    """Integer sub-class with context-manager operation"""
    def __enter__( self ):
        """Start use of the program"""
        glUseProgram( self )
    def __exit__( self, typ, val, tb ):
        """Stop use of the program"""
        glUseProgram( 0 )
    
    def check_validate( self ):
        """Check that the program validates
        
        Validation has to occur *after* linking/loading
        
        raises RuntimeError on failures
        """
        glValidateProgram( self )
        validation = glGetProgramiv( self, GL_VALIDATE_STATUS )
        if validation == GL_FALSE:
            raise RuntimeError(
                """Validation failure (%s): %s"""%(
                validation,
                glGetProgramInfoLog( self ),
            ))
        return self

    def check_linked( self ):
        """Check link status for this program
        
        raises RuntimeError on failures
        """
        link_status = glGetProgramiv( self, GL_LINK_STATUS )
        if link_status == GL_FALSE:
            raise RuntimeError(
                """Link failure (%s): %s"""%(
                link_status,
                glGetProgramInfoLog( self ),
            ))
        return self

    def retrieve( self ):
        """Attempt to retrieve binary for this compiled shader
        
        Note that binaries for a program are *not* generally portable,
        they should be used solely for caching compiled programs for 
        local use; i.e. to reduce compilation overhead.
        
        returns (format,binaryData) for the shader program
        """
        from OpenGL.constants import GLint,GLenum 
        from OpenGL.arrays import GLbyteArray
        size = GLint()
        glGetProgramiv( self, get_program_binary.GL_PROGRAM_BINARY_LENGTH, size )
        result = GLbyteArray.zeros( (size.value,))
        size2 = GLint()
        format = GLenum()
        get_program_binary.glGetProgramBinary( self, size.value, size2, format, result )
        return format.value, result 
    def load( self, format, binary ):
        """Attempt to load binary-format for a pre-compiled shader
        
        See notes in retrieve
        """
        get_program_binary.glProgramBinary( self, format, binary, len(binary))
        self.check_validate()
        self.check_linked()
        return self

def compileProgram(*shaders, **named):
    """Create a new program, attach shaders and validate

    shaders -- arbitrary number of shaders to attach to the
        generated program.
    separable (keyword only) -- set the separable flag to allow 
        for partial installation of shader into the pipeline (see 
        glUseProgramStages)
    retrievable (keyword only) -- set the retrievable flag to 
        allow retrieval of the program binary representation, (see 
        glProgramBinary, glGetProgramBinary)

    This convenience function is *not* standard OpenGL,
    but it does wind up being fairly useful for demos
    and the like.  You may wish to copy it to your code
    base to guard against PyOpenGL changes.

    Usage:

        shader = compileProgram(
            compileShader( source, GL_VERTEX_SHADER ),
            compileShader( source2, GL_FRAGMENT_SHADER ),
        )
        glUseProgram( shader )

    Note:
        If (and only if) validation of the linked program
        *passes* then the passed-in shader objects will be
        deleted from the GL.

    returns ShaderProgram() (GLuint) program reference
    raises RuntimeError when a link/validation failure occurs
    """
    program = glCreateProgram()
    if named.get('separable'):
        glProgramParameteri( program, separate_shader_objects.GL_PROGRAM_SEPARABLE, GL_TRUE )
    if named.get('retrievable'):
        glProgramParameteri( program, get_program_binary.GL_PROGRAM_BINARY_RETRIEVABLE_HINT, GL_TRUE )
    for shader in shaders:
        glAttachShader(program, shader)
    program = ShaderProgram( program )
    glLinkProgram(program)
#    program.check_validate()
    program.check_linked()
    for shader in shaders:
        glDeleteShader(shader)
    return program
def as_bytes( s ):
    """Utility to retrieve s as raw string (8-bit)"""
    if isinstance( s, unicode ):
        s = s.encode( ) # TODO: can we use latin-1 or utf-8?
    return s
def compileShader( source, shaderType ):
    """Compile shader source of given type

    source -- GLSL source-code for the shader
    shaderType -- GLenum GL_VERTEX_SHADER, GL_FRAGMENT_SHADER, etc,

    returns GLuint compiled shader reference
    raises RuntimeError when a compilation failure occurs
    """
    if isinstance( source, (str,unicode)):
        source = [ source ]
    source = [ as_bytes(s) for s in source ]
    shader = glCreateShader(shaderType)
    glShaderSource( shader, source )
    glCompileShader( shader )
    result = glGetShaderiv( shader, GL_COMPILE_STATUS )
    if not(result):
        # TODO: this will be wrong if the user has
        # disabled traditional unpacking array support.
        raise RuntimeError(
            """Shader compile failure (%s): %s"""%(
                result,
                glGetShaderInfoLog( shader ),
            ),
            source,
            shaderType,
        )
    return shader
<|MERGE_RESOLUTION|>--- conflicted
+++ resolved
@@ -191,20 +191,15 @@
         mask = self.view.getMask(2,img)
         self.imageData[img] = numpy.ones((self.view.data.getCXIHeight(),self.view.data.getCXIWidth()),dtype=numpy.float32)
         self.imageData[img] = data
-<<<<<<< HEAD
         #X,Y = numpy.meshgrid(numpy.arange(self.imageData[img].shape[1]),numpy.arange(self.imageData[img].shape[0]))
         #self.imageData[img][:,:] = numpy.floor(X[:,:]/10.)
         #for i in range(self.imageData[img].shape[1]):
         #    print self.imageData[img][0,i]
-        self.maskData[img] = numpy.ones((self.view.data.getCXIHeight(),self.view.data.getCXIWidth()),dtype=numpy.uint32)
-        self.maskData[img] = mask
-=======
         if(mask != None):
             self.maskData[img] = numpy.ones((self.view.data.getCXIHeight(),self.view.data.getCXIWidth()),dtype=numpy.float32)
             self.maskData[img] = mask
         else:
             self.maskData[img] = None
->>>>>>> 48713971
         self.imageLoaded.emit(img)
     def clear(self):
         self.loaded = {}
