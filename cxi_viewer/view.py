from OpenGL.GL import *
from OpenGL.GLU import *
#from PyQt4 import QtGui, QtCore, QtOpenGL, Qt
from PySide import QtGui, QtCore, QtOpenGL
import numpy,h5py
import math
from matplotlib import colors
from matplotlib import cm
import pyqtgraph
<<<<<<< HEAD
import cxitree
=======
import OpenGL.GL.ARB.texture_float
>>>>>>> 3551b205

class ViewSplitter(QtGui.QSplitter):
    def __init__(self,parent=None):
<<<<<<< HEAD
        QtGui.QSplitter.__init__(self,parent)
        self.setOrientation(QtCore.Qt.Vertical)

        self.view2D = View2D(self)
=======
        QtGui.QStackedWidget.__init__(self,parent)
        self.setContentsMargins(0,0,0,0)
        self.setStyleSheet("background-color: black;"
                           "selection-background-color: blue;")
        self.view1D = View1D(self)
        self.view2D = View2D(parent,self)
>>>>>>> 3551b205
        self.addWidget(self.view2D)
        self.addWidget(self.view1D)

        self.view1D = View1D(self)
        self.view1D.hide()
        self.addWidget(self.view1D)

        self.setSizes([1000,1000])


class View(QtCore.QObject):
    needDataset = QtCore.Signal(str)
    datasetChanged = QtCore.Signal(h5py.Dataset,str)
    def __init__(self,parent=None,datasetMode="image"):
        QtCore.QObject.__init__(self)
        self.parent = parent
        self.datasetMode = datasetMode
        self.setData()
        self.setMask()
        self.setSortingIndices()
    # DATA
    def setData(self,dataset=None):
        self.data = dataset
        if self.data != None:
            self.has_data = True
        else:
            self.has_data = False
        self.datasetChanged.emit(dataset,self.datasetMode)
    def getData(self,nDims=2,img_sorted=0):
        if self.data == None:
            return None
        elif nDims == 1:
            return numpy.array(self.data).flatten()
        elif nDims == 2:
            if self.data.isCXIStack():
                return numpy.array(self.data[img_sorted,:,:])
            else:
                return numpy.array(self.data[:,:])
    # MASK
    def setMask(self,maskDataset=None,maskOutBits=0):
        self.mask = maskDataset
        self.maskOutBits = maskOutBits
        self.datasetChanged.emit(maskDataset,"mask")
    def getMask(self,nDims=2,img_sorted=0):
        if self.mask == None:
            return None
        elif nDims == 2:
            if self.mask.isCXIStack():
                mask = self.mask[img_sorted,:,:]
            else:
                mask = self.mask[:,:]
            return ((mask & self.maskOutBits) == 0)
    # SORTING
    def setSortingIndices(self, dataset=None):
        if dataset != None:
            self.sortingIndices = numpy.argsort(dataset)
        else:
            self.sortingIndices = None
        self.datasetChanged.emit(dataset,"sorting")
    def getSortedIndex(self,index):
        if self.sortingIndices != None:
            return self.sortingIndices[index]
        else:
            return index
    def dragEnterEvent(self, e):
        if e.mimeData().hasFormat('text/plain'):
            e.accept()
        else:
            e.ignore() 
    def dropEvent(self, e):
        self.needDataset.emit(e.mimeData().text())

class View1D(View,QtGui.QFrame):
    def __init__(self,parent=None):
        View.__init__(self,parent,"plot")
        QtGui.QFrame.__init__(self,parent)
        self.hbox = QtGui.QHBoxLayout(self)
        margin = 20
        self.hbox.setContentsMargins(margin,margin,margin,margin)
        self.plot = pyqtgraph.PlotWidget()
        self.initPlot()
        self.hbox.addWidget(self.plot)
        self.setLayout(self.hbox)
        self.p = None
        self.setAcceptDrops(True)
    def initPlot(self):
        space = 60
        self.plot.getAxis("top").setHeight(space)
        self.plot.getAxis("bottom").setHeight(space)
        self.plot.getAxis("left").setWidth(space)
        self.plot.getAxis("right").setWidth(space)
    def loadData(self,dataset):
        self.setData(dataset)
        data = self.getData(1)
        self.plot.setLabel("bottom","index")
        self.plot.setLabel("left",self.data.name)
        if self.p == None:
            self.p = self.plot.plot(data, pen=(255,0,0))
        else:
            self.p.setData(data)

class FunctionNorm(colors.Normalize):
    def __init__(self, normFunction, vmin=None, vmax=None, clip=False,offsetMinValue=None):
        colors.Normalize.__init__(self,vmin,vmax,clip)
        self.function = normFunction
        self.clip = clip
        self.offsetMinValue = offsetMinValue
    def __call__(self,value,clip=None):
        clip = self.clip
        value_clipped = numpy.array(value,dtype="float")
        if self.offsetMinValue != None:
            offset = value_clipped[numpy.isfinite(value_clipped)].min() - self.offsetMinValue
        else:
            offset = 0
        value_clipped -= offset
        vmin = self.vmin - offset
        vmax = self.vmax - offset
        fvmin = self.function(vmin)
        fvmax = self.function(vmax)
        mask = numpy.isfinite(value_clipped) == False
        # check validity of given vmin and vmax
        if vmin > vmax or not numpy.isfinite(fvmin) or not numpy.isfinite(fvmax):
            return numpy.ma.array(numpy.zeros_like(value),mask=numpy.ones_like(value),fill_value=1e+20)
        # clipping / masking for values out of range
        above = value_clipped > vmax
        if above.sum() > 0:
            if clip: value_clipped[above] = vmax
            else: mask |= above
        below = value_clipped < vmin
        if below.sum() > 0:
            if clip: value_clipped[below] = vmin
            else: mask |= below
        # apply norm function
        outvalue = self.function(value_clipped)
        # masking for invalid values
        invalid = numpy.isfinite(outvalue) == False
        if invalid.sum() > 0:
            mask |= invalid
        # scale to interval 0 to 1
        outvalue = (outvalue-fvmin)/(fvmax-fvmin)
        return numpy.ma.array(outvalue,mask=mask,fill_value=1e+20)

class ImageLoader(QtCore.QObject):
    imageLoaded = QtCore.Signal(int) 
    def __init__(self,parent = None,view = None):
        QtCore.QObject.__init__(self,parent)  
        self.view = view
        self.loaded = {}
        self.imageData = {}
        self.maskData = {}
    @QtCore.Slot(int,int)
    def loadImage(self,img):
        if(img in self.loaded):
           return
        self.loaded[img] = True
        #img_sorted = self.view.getSortedIndex(img)
        data = self.view.getData(2,img)
        mask = self.view.getMask(2,img)
        self.imageData[img] = numpy.ones((self.view.data.getCXIHeight(),self.view.data.getCXIWidth()),dtype=numpy.float32)
        self.imageData[img] = data
        self.maskData[img] = numpy.ones((self.view.data.getCXIHeight(),self.view.data.getCXIWidth()),dtype=numpy.uint32)
        self.maskData[img] = mask
        self.imageLoaded.emit(img)
    def clear(self):
        self.loaded = {}
<<<<<<< HEAD
    # COLORMAP
    def setColormap(self,colormapName='jet'):
        self.mappable.set_cmap(colormapName)
    def setNorm(self,scaling='log',vmin=1.,vmax=10000.,clip=True,gamma=1):
        self.normScaling = scaling
        if scaling == 'lin':
            f = lambda x: x
            offsetMinValue = None
        elif scaling == 'pow':
            f = lambda x: x**gamma
            offsetMinValue = 0
        elif scaling == 'log':
            f = lambda x: numpy.log10(x)
            offsetMinValue = 1
        norm = FunctionNorm(f,vmin,vmax,clip,offsetMinValue)
        self.mappable.set_norm(norm)
        self.mappable.set_clim(vmin,vmax)
=======
        self.imageData = {}
>>>>>>> 3551b205

class View2D(View,QtOpenGL.QGLWidget):
    needsImage = QtCore.Signal(int)
    clearLoaderThread = QtCore.Signal(int)
<<<<<<< HEAD
    imageSelected = QtCore.Signal(int) 
    def __init__(self,parent=None):
        View.__init__(self,parent,"image")
=======
    def __init__(self,viewer,parent=None):
        View.__init__(self,parent)
        self.viewer = viewer
>>>>>>> 3551b205
        QtOpenGL.QGLWidget.__init__(self,parent)
        self.translation = [0,0]
        self.zoom = 4.0
        self.setFocusPolicy(QtCore.Qt.ClickFocus)
        self.data = {}
        self.texturesLoading = {}
        self.textureIds = {}
#        self.textureImages = {}
        self.texture = {}
        self.parent = parent
        self.setMouseTracking(True)
        self.dragging = False
        self.subplotBorder = 10
        self.selectedImage = None
        self.lastHoveredImage = None
        self.stackWidth = 1;
        self.has_data = False
        self.imageData = {}

        self.loaderThread = ImageLoader(None,self)
        self.needsImage.connect(self.loaderThread.loadImage)
        self.loaderThread.imageLoaded.connect(self.generateTexture)
        self.clearLoaderThread.connect(self.loaderThread.clear)

        self.imageLoader = QtCore.QThread()
        self.loaderThread.moveToThread(self.imageLoader)    
        self.imageLoader.start()

        self.loadingImageAnimationFrame = 0
        self.loadingImageAnimationTimer = QtCore.QTimer()
        self.loadingImageAnimationTimer.timeout.connect(self.incrementLoadingImageAnimationFrame)
        self.loadingImageAnimationTimer.start(100)

        self.setAcceptDrops(True)

    def stopThreads(self):
        while(self.imageLoader.isRunning()):
            self.imageLoader.quit()
            QtCore.QThread.sleep(1)

    def initializeGL(self):
        glClearColor(0.0, 0.0, 0.0, 1.0)
        glClearDepth(1.0)
        glHint(GL_LINE_SMOOTH_HINT, GL_NICEST);
        glHint(GL_POLYGON_SMOOTH_HINT, GL_NICEST);
        glEnable(GL_LINE_SMOOTH);
        glEnable(GL_POLYGON_SMOOTH);
        glEnable(GL_POINT_SMOOTH);
        glEnable(GL_BLEND);
        glMatrixMode(GL_PROJECTION)
        glLoadIdentity()
        if(self.width() and self.height()):
            gluOrtho2D(0.0, self.width(), 0.0, self.height());  
#            glScalef(1., -1., 1.)      
        glMatrixMode(GL_MODELVIEW);
        glLoadIdentity();

        self.circle_image = QtGui.QImage(100,100,QtGui.QImage.Format_ARGB32_Premultiplied)
        painter = QtGui.QPainter(self.circle_image)
        painter.setRenderHints(QtGui.QPainter.Antialiasing | QtGui.QPainter.SmoothPixmapTransform)
        painter.setBrush(QtGui.QBrush(QtGui.QColor(255,255,255)))
        painter.drawEllipse(0,0,100,100)
        painter.end()
        self.circle_texture = self.bindTexture(self.circle_image,GL_TEXTURE_2D,GL_RGBA,QtOpenGL.QGLContext.LinearFilteringBindOption)
        self.initShaders()
        self.initColormapTextures()
    def initShaders(self):
        if not glUseProgram:
            print 'Missing Shader Objects!'
            sys.exit(1)
        self.makeCurrent()
        self.shader = compileProgram(
        compileShader('''
            void main()
            {
                //Transform vertex by modelview and projection matrices
                gl_Position = gl_ModelViewProjectionMatrix * gl_Vertex;
 
                 // Forward current color and texture coordinates after applying texture matrix
                gl_FrontColor = gl_Color;
                gl_TexCoord[0] = gl_TextureMatrix[0] * gl_MultiTexCoord0;
            }
        ''',GL_VERTEX_SHADER),
        compileShader('''
            uniform sampler2D cmap;
            uniform sampler2D data;
            uniform int norm;
            uniform float vmin;
            uniform float vmax;
            uniform float gamma;
            void main()
            {
                vec2 uv = gl_TexCoord[0].xy;
                vec4 color = texture2D(data, uv);
                float scale = (vmax-vmin);
                float offset = vmin;
                uv[0] = (color.a-offset);
                uv[1] = 0.0;
                if(norm == 0){
                 // linear
                  uv[0] /= scale;
                }else if(norm == 1){
                 // log
//                 uv[0] = (uv[0] + 1.0 * exp(1.0))/scale;
//                 uv[0] = log(uv[0]);
                 scale = log(scale+1.0);
                 uv[0] = log(uv[0]+1.0)/scale;
                }else if(norm == 2){
                  // power
//                  uv[0] = pow((uv[0] + scale)/scale,gamma)-1.0;
                 scale = pow(scale+1.0,gamma)-1.0;
                 uv[0] = (pow(uv[0]+1.0,gamma)-1.0)/scale;
                }
                if(uv[0] >= 1.0){
                  uv[0] = 0.99;
                }
                if(uv[0] < 0.0){
                  uv[0] = 0.0;
                }
                color = texture2D(cmap,uv);
                gl_FragColor = color;
            }
    ''',GL_FRAGMENT_SHADER),
    )
    def initColormapTextures(self):
        n = 1024
        a = numpy.linspace(0.,1.,n)
        maps=[m for m in cm.datad if not m.endswith("_r")]
        mappable = cm.ScalarMappable()
        mappable.set_norm(colors.Normalize())
        self.colormapTextures = {}
        for m in maps:
            mappable.set_cmap(m)
            a_rgb = numpy.zeros(shape=(n,4),dtype=numpy.uint8)
            temp = mappable.to_rgba(a,None,True)[:,:]
            a_rgb[:,2] = temp[:,2]
            a_rgb[:,1] = temp[:,1]
            a_rgb[:,0] = temp[:,0]
            a_rgb[:,3] = 0xff
            self.colormapTextures[m] = glGenTextures(1)
            # I don't know how much of this I need
            glEnable(GL_BLEND)
            glEnable(GL_TEXTURE_2D)
            glBlendFunc(GL_SRC_ALPHA, GL_ONE_MINUS_SRC_ALPHA)
            glBindTexture(GL_TEXTURE_2D, self.colormapTextures[m])
            glTexParameterf(GL_TEXTURE_2D, GL_TEXTURE_MAG_FILTER, GL_NEAREST)
            glTexParameterf(GL_TEXTURE_2D, GL_TEXTURE_MIN_FILTER, GL_LINEAR)
            glPixelStorei(GL_UNPACK_ALIGNMENT, 1)
            glTexImage2D(GL_TEXTURE_2D, 0, GL_RGBA, n,1, 0, GL_RGBA, GL_UNSIGNED_BYTE, a_rgb);

    def resizeGL(self, w, h):
        '''
        Resize the GL window 
        '''
        if(self.has_data):
            self.setStackWidth(self.stackWidth)
            self.updateGL()
        glViewport(0, 0, w, h)
        glMatrixMode(GL_PROJECTION)
        glLoadIdentity()
        if(w and h):
            gluOrtho2D(0.0, w, 0.0, h);              
        glMatrixMode(GL_MODELVIEW);
        glLoadIdentity(); 

    def paintSelectedImageBorder(self,img_width,img_height):
        glPushMatrix()
        glShadeModel(GL_FLAT)
        glColor3f(1.0,1.0,1.0);
        glLineWidth(0.5/self.zoom)
        glBegin(GL_LINE_LOOP)
        glVertex3f (0, img_height, 0.0);
        v = 10.0/self.zoom
        vi = 0
        while(v < img_width):
            glVertex3f (v, img_height, 0.0);                            
            if(vi % 2):
                glColor3f(0.0,0.0,0.0);
            else:
                glColor3f(1.0,1.0,1.0);
            vi += 1
            v += 10.0/self.zoom 
        glColor3f(1.0,1.0,1.0);
        glVertex3f (img_width, img_height, 0.0);
        v = 10.0/self.zoom
        vi = 0
        while(v < img_height):
            glVertex3f (img_width, img_height-v, 0.0);                            
            if(vi % 2):
                glColor3f(0.0,0.0,0.0);
            else:
                glColor3f(1.0,1.0,1.0);
            vi += 1
            v += 10.0/self.zoom 
        glColor3f(1.0,1.0,1.0);
        glVertex3f (img_width, 0, 0.0);
        v = 10.0/self.zoom
        vi = 0
        while(v < img_width):
            glVertex3f (img_width-v, 0, 0.0);                            
            if(vi % 2):
                glColor3f(0.0,0.0,0.0);
            else:
                glColor3f(1.0,1.0,1.0);
            vi += 1
            v += 10.0/self.zoom 
        glColor3f(1.0,1.0,1.0);
        glVertex3f (0, 0, 0.0);
        v = 10.0/self.zoom
        vi = 0
        while(v < img_height):
            glVertex3f (0, v, 0.0);                            
            if(vi % 2):
                glColor3f(0.0,0.0,0.0);
            else:
                glColor3f(1.0,1.0,1.0);
            vi += 1
            v += 10.0/self.zoom 
        glEnd ();
        glPopMatrix()
    @QtCore.Slot()
    def incrementLoadingImageAnimationFrame(self):
        self.loadingImageAnimationFrame += 1
        self.updateGL()
    def drawRectangle(self,width,height,filled=True):
        if(filled):
            glBegin(GL_POLYGON)
        else:
            glBegin(GL_LINE_LOOP)
        glVertex3f (0, height, 0.0)
        glVertex3f (width, height, 0.0)
        glVertex3f (width, 0, 0.0)
        glVertex3f (0, 0, 0.0)
        glEnd()
    def drawDisk(self,center,radius,nsides=20,filled=True):
        if(filled):
            glEnable(GL_TEXTURE_2D)
            glBindTexture (GL_TEXTURE_2D, self.circle_texture);
            glBegin (GL_QUADS);
            glTexCoord2f (0.0, 1.0)
            glVertex3f (center[0]-radius, center[1]-radius, 0.0)
            glTexCoord2f (1.0, 1.0)
            glVertex3f (center[0]+radius, center[1]-radius, 0.0)
            glTexCoord2f (1.0, 0.0)
            glVertex3f (center[0]+radius, center[1]+radius, 0.0)
            glTexCoord2f (0.0, 0.0)
            glVertex3f (center[0]-radius, center[1]+radius, 0.0)
            glEnd ();
            glDisable(GL_TEXTURE_2D)
           # glPointSize(2*radius*self.zoom)
           # glEnable(GL_POINT_SMOOTH)
           # glBegin(GL_POINTS)
           # glVertex3f(center[0],center[1],0)
           # glEnd();
        else:
            glBegin(GL_LINE_LOOP)
            for side in range(0,nsides):
                angle = 2*math.pi*side/nsides
                glVertex3f(radius*math.cos(angle)+center[0],radius*math.sin(angle)+center[1],0)
            glEnd()
    def paintLoadingImage(self,img):
        frame = self.loadingImageAnimationFrame%24
        img_width = self.data.getCXIWidth()
        img_height = self.data.getCXIHeight()
        glPushMatrix()
        (x,y,z) = self.imageToScene(img,imagePos='BottomLeft',withBorder=False)
        glTranslatef(x,y,z)
        # Draw a ball in the center                
        path_radius = min(img_width,img_height)/10.0
        path_center = (img_width/2.0,6*img_height/10.0)
        radius = min(img_width,img_height)/40.0
        ndisks = 8
        for i in range(0,ndisks): 
            angle = math.pi/2.0-2*math.pi*i/ndisks
            if(i > frame/3):
                continue
            elif(i == frame/3):        
                glColor3f((frame%3+1)/4.0,(frame%3+1)/4.0,(frame%3+1)/4.0);
            else:
                glColor3f(3/4.0,3/4.0,3/4.0);
            self.drawDisk((path_center[0]+math.cos(angle)*path_radius,path_center[1]+math.sin(angle)*path_radius),radius,100)
        glColor3f(2/4.0,2/4.0,2/4.0);
        self.drawRectangle(img_width,img_height,filled=False)
        font = QtGui.QFont()
        metrics = QtGui.QFontMetrics(font);
        width = metrics.width("Loading...");
        ratio = (img_width*self.zoom/4.0)/width
        font.setPointSize(font.pointSize()*ratio)
        glColor3f(3/4.0,3/4.0,3/4.0);
        self.renderText(3*img_width/8.0,3*img_height/10.0,0.0,"Loading...",font);
        glPopMatrix()
    def paintImage(self,img):
        img_width = self.data.getCXIWidth()
        img_height = self.data.getCXIHeight()
        glPushMatrix()

        (x,y,z) = self.imageToScene(img,imagePos='BottomLeft',withBorder=False)
        glTranslatef(x,y,z)

        glUseProgram(self.shader)
        glActiveTexture(GL_TEXTURE0+1)
        data_texture_loc = glGetUniformLocation(self.shader, "data")
        glUniform1i(data_texture_loc,1)
        glBindTexture (GL_TEXTURE_2D, self.textureIds[img]);

        glActiveTexture(GL_TEXTURE0+2)
        cmap_texture_loc = glGetUniformLocation(self.shader, "cmap")
        glUniform1i(cmap_texture_loc,2)
        glBindTexture (GL_TEXTURE_2D, self.colormapTextures[self.colormapText]);

        loc = glGetUniformLocation(self.shader, "vmin")
        glUniform1f(loc,self.normVmin)
        loc = glGetUniformLocation(self.shader, "vmax")
        glUniform1f(loc,self.normVmax)
        loc = glGetUniformLocation(self.shader, "gamma")
        glUniform1f(loc,self.normGamma)
        loc = glGetUniformLocation(self.shader, "norm")
        glUniform1i(loc,self.normScalingValue)

        glColor3f(1.0,1.0,1.0);
        glBegin (GL_QUADS);
        glTexCoord2f (0.0, 0.0);
        glVertex3f (0, img_height, 0.0);
        glTexCoord2f (1.0, 0.0);
        glVertex3f (img_width, img_height, 0.0);
        glTexCoord2f (1.0, 1.0);
        glVertex3f (img_width, 0, 0.0);
        glTexCoord2f (0.0, 1.0);
        glVertex3f (0, 0, 0.0);
        glEnd ();      
        # Activate again the original texture unit
        glActiveTexture(GL_TEXTURE0)  

        glUseProgram(0)
        if(img == self.lastHoveredImage):
            glPushMatrix()
            glColor3f(1.0,1.0,1.0);
            glLineWidth(0.5/self.zoom)
            glBegin(GL_LINE_LOOP)
            glVertex3f (0, img_height, 0.0);
            glVertex3f (img_width, img_height, 0.0);
            glVertex3f (img_width, 0, 0.0);
            glVertex3f (0, 0, 0.0);
            glEnd ();
            glPopMatrix()
        elif(img == self.selectedImage):
            self.paintSelectedImageBorder(img_width,img_height)
        glPopMatrix()
    def paintGL(self):
        '''
        Drawing routine
        '''
        if(not self.isValid() or not self.isVisible()):
            return
        glClear(GL_COLOR_BUFFER_BIT | GL_DEPTH_BUFFER_BIT)
        glLoadIdentity()
        # Set GL origin in the middle of the widget
        glTranslatef(self.width()/2.,self.height()/2.,0)
        # Apply user defined translation
        glTranslatef(self.translation[0],self.translation[1],0)
        # Apply user defined zoom
        glScalef(self.zoom,self.zoom,1.0);
        # Put GL origin on the top left corner of the widget
        glTranslatef(-(self.width()/self.zoom)/2.,(self.height()/self.zoom)/2.,0)
        if(self.has_data):
            if(self.data.getCXIFormat() == 2):
                img_width = self.data.getCXIWidth()
                img_height = self.data.getCXIHeight()
                visible = self.visibleImages()
                self.updateTextures(visible)
                for i,img in enumerate(self.textureIds):
                    self.paintImage(img)
                for img in (set(visible) - set(self.textureIds)):
                    self.paintLoadingImage(img)
        glFlush()
    def addToStack(self,data):
        pass
    def loadStack(self,data):
        self.setData(data)
        self.setStackWidth(self.stackWidth)
    def loadImage(self,data):
        if(data.getCXIFormat() == 2):        
            self.setData(data)
            self.setStackWidth(self.stackWidth)
            self.clearTextures()
            self.updateGL()
        else:
            print "3D images not supported."
            sys.exit(-1)
    def getNImages(self):
        if self.data.isCXIStack():
            return self.data.shape[0]
        else:
            return 1
    def visibleImages(self):
        visible = []
        if(self.has_data is False):
            return visible

        top_left = self.windowToImage(0,0,0,checkExistance=False,clip=False)
        bottom_right = self.windowToImage(self.width(),self.height(),0,checkExistance=False,clip=False)

        top_left = self.imageToCell(top_left)
        bottom_right = self.imageToCell(bottom_right)
        nImages = self.getNImages()
        for x in numpy.arange(0,self.stackWidth):
            for y in numpy.arange(max(0,math.floor(top_left[1])),math.floor(bottom_right[1]+1)):
                img = y*self.stackWidth+x
                if(img < nImages):
                    visible.append(y*self.stackWidth+x)
        return visible
    @QtCore.Slot(int)
    def generateTexture(self,img):
        imageData = self.loaderThread.imageData[img][:]
        texture = glGenTextures(1)
        glBindTexture(GL_TEXTURE_2D, texture)
        glTexParameterf(GL_TEXTURE_2D, GL_TEXTURE_MAG_FILTER, GL_NEAREST)
        glTexParameterf(GL_TEXTURE_2D, GL_TEXTURE_MIN_FILTER, GL_NEAREST)
        glPixelStorei(GL_UNPACK_ALIGNMENT, 1)
        glTexImage2D(GL_TEXTURE_2D, 0, OpenGL.GL.ARB.texture_float.GL_ALPHA32F_ARB, imageData.shape[1], imageData.shape[0], 0, GL_ALPHA, GL_FLOAT, imageData);
        self.textureIds[img] = texture
        self.updateGL()
    def updateTextures(self,images):
        for img in images:
            if(img not in self.textureIds):
                self.needsImage.emit(img)
    def wheelEvent(self, event):    
        settings = QtCore.QSettings()    
        self.translation[1] -= event.delta()*float(settings.value("scrollDirection"))
        self.clipTranslation()
        self.updateGL()
        # Do not allow zooming
       # self.scaleZoom(1+(event.delta()/8.0)/360)

    def clipTranslation(self):
        # Translation is bounded by top_margin < translation < bottom_margin
        if(self.has_data):
            margin = self.subplotBorder*3
            img_height = (self.data.getCXIHeight()+self.subplotSceneBorder())*self.zoom
            top_margin = -margin
            if(self.translation[1] < top_margin):
                self.translation[1] = top_margin
            stack_height = (self.getNImages()/self.stackWidth+1)*img_height
            bottom_margin = max(0,stack_height+margin-self.height())
            if(self.translation[1] > bottom_margin):
                self.translation[1] = bottom_margin
    def keyPressEvent(self, event):
        delta = self.width()/20
        img_height =  self.data.getCXIHeight()*self.zoom+self.subplotBorder
        stack_height = math.ceil(((self.getNImages()-0.0001)/self.stackWidth))*img_height
        if(event.key() == QtCore.Qt.Key_Up):
            self.translation[1] -= delta
            self.clipTranslation()
            self.updateGL()
        elif(event.key() == QtCore.Qt.Key_Down):
            self.translation[1] += delta
            self.clipTranslation()
            self.updateGL()
        elif(event.key() == QtCore.Qt.Key_P):
            self.translation[1] -= img_height
            self.clipTranslation()
            self.updateGL()
        elif(event.key() == QtCore.Qt.Key_N):
            self.translation[1] += img_height
            self.clipTranslation()
            self.updateGL()
        elif(event.key() == QtCore.Qt.Key_PageUp):
            self.translation[1] -= img_height
            self.clipTranslation()
            self.updateGL()
        elif(event.key() == QtCore.Qt.Key_PageDown):
            self.translation[1] += img_height
            self.clipTranslation()
            self.updateGL()
        elif(event.key() == QtCore.Qt.Key_End):
            self.translation[1] = 0
            self.clipTranslation()
            self.updateGL()
        elif(event.key() == QtCore.Qt.Key_Home):
            self.translation[1] = -stack_height + img_height
            self.clipTranslation()
            self.updateGL()
        # elif(event.key() == QtCore.Qt.Key_Left):
        #     self.translation[0] += delta
        #     self.clipTranslation()
        #     self.updateGL()
        # elif(event.key() == QtCore.Qt.Key_Right):
        #     self.translation[0] -= delta
        #     self.clipTranslation()
        #     self.updateGL()
        # elif(event.key() == QtCore.Qt.Key_Plus):
        #     self.scaleZoom(1.05)
        # elif(event.key() == QtCore.Qt.Key_Minus):
        #     self.scaleZoom(0.95)
        elif(event.key() == QtCore.Qt.Key_F):
            self.parent.statusBar.showMessage("Flaged "+str(self.hoveredImage()),1000)

    def mouseReleaseEvent(self, event):
        self.dragging = False
        if(event.pos() == self.dragStart and event.button() == QtCore.Qt.LeftButton):
            self.selectedImage = self.lastHoveredImage
<<<<<<< HEAD
            #self.viewer.datasetProp.onImageSelected(self.selectedImage)
            self.imageSelected.emit(self.selectedImage)
=======
            self.viewer.datasetProp.onImageSelected(self.selectedImage)
>>>>>>> 3551b205
# #            self.parent.datasetProp.recalculateSelectedSlice()
#             if(self.selectedImage is not None):
#                 self.parent.datasetProp.onImageSelected(self.selectedImage)
#                 self.parent.datasetProp.imageMin.setText(str(numpy.min(self.data[self.selectedImage])))
#                 self.parent.datasetProp.imageMax.setText(str(numpy.max(self.data[self.selectedImage])))
#                 self.parent.datasetProp.imageSum.setText(str(numpy.sum(self.data[self.selectedImage])))
#                 self.parent.datasetProp.imageBox.show()
#             else:
#                 self.parent.datasetProp.imageBox.hide()
            self.updateGL()
    def mousePressEvent(self, event):
        self.dragStart = event.pos()
        self.dragPos = event.pos()
        self.dragging = True
        self.updateGL()
    def mouseMoveEvent(self, event):
        if(self.dragging):
            self.translation[1] -= (event.pos()-self.dragPos).y()
            self.clipTranslation()
            if(QtGui.QApplication.keyboardModifiers().__and__(QtCore.Qt.ControlModifier)):
               self.translation[0] += (event.pos()-self.dragPos).x()
            self.dragPos = event.pos()
            self.updateGL()
        ss = self.hoveredImage()
        if(ss != self.lastHoveredImage):
            self.lastHoveredImage = ss
            self.updateGL()
    def checkSelectedSubplot(self):
        if(self.selectedImage not in self.data.keys()):
            self.selectedImage = None
            self.parent.datasetProp.recalculateSelectedSlice()
    def hoveredImage(self):
        pos = self.mapFromGlobal(QtGui.QCursor.pos())
        img = self.windowToImage(pos.x(),pos.y(),0)
        return img

    # Returns the scene position of the image corresponding to the index given
    # By default the coordinate of the TopLeft corner of the image is returned
    # By default the border is considered part of the image
    def imageToScene(self,imgIndex,imagePos='TopLeft',withBorder=True):
        img_width = self.data.getCXIWidth()+self.subplotSceneBorder()
        img_height = self.data.getCXIHeight()+self.subplotSceneBorder()
        (col,row) = self.imageToCell(imgIndex)
        x = img_width*col
        y = -img_height*row
        z = 0
        if(imagePos == 'TopLeft'):
            if(not withBorder):
                x += self.subplotSceneBorder()/2.
                y -= self.subplotSceneBorder()/2.
        elif(imagePos == 'BottomLeft'):
            y -= img_height
            if(not withBorder):
                x += self.subplotSceneBorder()/2.
                y += self.subplotSceneBorder()/2.
        elif(imagePos == 'BottomRight'):
            x += img_width
            y -= img_height
            if(not withBorder):
                x -= self.subplotSceneBorder()/2.
                y += self.subplotSceneBorder()/2.
        elif(imagePos == 'TopRight'):
            x += img_width
            if(not withBorder):
                x -= self.subplotSceneBorder()/2.
                y -= self.subplotSceneBorder()/2.
        elif(imagePos == 'Center'):
            x += img_width/2.
            y -= img_height/2.
        else:
            raise('Unknown imagePos: %s' % (imagePos))
        return (x,y,z)
    # Returns the window position of the top left corner of the image corresponding to the index given
    def imageToWindow(self,imgIndex,imagePos='TopLeft',withBorder=True):
        (x,y,z) = self.imageToScene(imgIndex,imagePos,withBorder)
        return self.sceneToWindow(x,y,z)
    # Returns the window location of a given point in scene
    def sceneToWindow(self,x,y,z):
        modelview = glGetDoublev(GL_MODELVIEW_MATRIX)
        projection = glGetDoublev(GL_PROJECTION_MATRIX)
        viewport = glGetIntegerv(GL_VIEWPORT);
        (x,y,z) =  gluProject(x, y,z , model=modelview, proj=projection, view=viewport)
        return (x,viewport[3]-y,z)
    # Returns the x,y,z position of a particular window position
    def windowToScene(self,x,y,z):
        modelview = glGetDoublev(GL_MODELVIEW_MATRIX)
        projection = glGetDoublev(GL_PROJECTION_MATRIX)
        viewport = glGetIntegerv(GL_VIEWPORT);
        (x,y,z) =  gluUnProject(x, viewport[3]-y,z , model=modelview, proj=projection, view=viewport)
        return (x,y,z)
    # Returns the index of the image that it at a particular window location
    def windowToImage(self,x,y,z,checkExistance=True, clip=True):
        if(self.has_data > 0):
            shape = (self.data.getCXIHeight(),self.data.getCXIWidth())
            modelview = glGetDoublev(GL_MODELVIEW_MATRIX)
            projection = glGetDoublev(GL_PROJECTION_MATRIX)
            viewport = glGetIntegerv(GL_VIEWPORT);
            (x,y,z) =  gluUnProject(x, viewport[3]-y,z , model=modelview, proj=projection, view=viewport)
            
            (x,y) = (int(numpy.floor(x/(self.data.getCXIWidth()+self.subplotSceneBorder()))),int(numpy.floor(-y/(self.data.getCXIHeight()+self.subplotSceneBorder()))))
            if(clip and (x < 0 or x >= self.stackWidth or y < 0)):
                return None            
            if(checkExistance and x + y*self.stackWidth >= self.getNImages()):
                return None
            return x + y*self.stackWidth

    # Returns the column and row from an image index
    def imageToCell(self,img):
        if(img is None):
            return img
        return (img%self.stackWidth,int(img/self.stackWidth))


    def scaleZoom(self,ratio):
        self.zoom *= ratio
        self.translation[0] *= ratio
        self.translation[1] *= ratio           
        self.updateGL()
    # Calculate the appropriate zoom level such that the windows will exactly fill the viewport widthwise
    def zoomFromStackWidth(self,width):
        # We'll assume all images have the same size and the projection is isometric
        if(self.has_data is not True):
            return 1
        # Calculate the zoom necessary for the given stack width to fill the current viewport width
        new_zoom = float(self.width()-width*self.subplotBorder)/(self.data.getCXIWidth()*width)
        self.scaleZoom(new_zoom/self.zoom)
    def clear(self):
        self.setData()
        self.setMask()
        self.setSortingIndices()
        self.clearLoaderThread.emit(0)
        self.clearTextures()
        self.updateGL()
    def clearTextures(self):
        glDeleteTextures(self.textureIds.values())
        self.textureIds = {}
        self.clearLoaderThread.emit(0)
    def setStackWidth(self,width):  
        ratio = float(self.stackWidth)/width 
        self.stackWidth = width 
        # If there's no data just set the width and return
        if(self.has_data is not True):        
            return

        # Now change the width and zoom to match
        self.stackWidth = width
        self.zoomFromStackWidth(width)            
        self.translation[1] = (self.translation[1] + self.height()/2.0)*ratio-self.height()/2.0
        self.clipTranslation()
    def stackSceneWidth(self,width):
        return 
    def subplotSceneBorder(self):
        return self.subplotBorder/self.zoom
    def refreshDisplayProp(self,datasetProp):
        if datasetProp != None:
<<<<<<< HEAD
            self.loaderThread.setNorm(datasetProp["normScaling"],datasetProp["normVmin"],datasetProp["normVmax"],datasetProp["normClip"],datasetProp["normGamma"])
            self.loaderThread.setColormap(datasetProp["colormapText"])
=======
            self.normScaling = datasetProp["normScaling"]
            if(self.normScaling == 'lin'):
                self.normScalingValue = 0
            elif(self.normScaling == 'log'):
                self.normScalingValue = 1
            elif(self.normScaling == 'pow'):                
                self.normScalingValue = 2
            self.normVmin = datasetProp["normVmin"]
            self.normVmax = datasetProp["normVmax"]
            self.normGamma = datasetProp["normGamma"]
            self.colormapText = datasetProp["colormapText"]

            self.setMask(datasetProp["maskDataset"],datasetProp["maskOutBits"])
>>>>>>> 3551b205
            self.setStackWidth(datasetProp["imageStackSubplotsValue"])
        self.updateGL()
        

# Temporary code to fix a bug in PyOpenGL which validates shaders too early

class ShaderProgram( int ):
    """Integer sub-class with context-manager operation"""
    def __enter__( self ):
        """Start use of the program"""
        glUseProgram( self )
    def __exit__( self, typ, val, tb ):
        """Stop use of the program"""
        glUseProgram( 0 )
    
    def check_validate( self ):
        """Check that the program validates
        
        Validation has to occur *after* linking/loading
        
        raises RuntimeError on failures
        """
        glValidateProgram( self )
        validation = glGetProgramiv( self, GL_VALIDATE_STATUS )
        if validation == GL_FALSE:
            raise RuntimeError(
                """Validation failure (%s): %s"""%(
                validation,
                glGetProgramInfoLog( self ),
            ))
        return self

    def check_linked( self ):
        """Check link status for this program
        
        raises RuntimeError on failures
        """
        link_status = glGetProgramiv( self, GL_LINK_STATUS )
        if link_status == GL_FALSE:
            raise RuntimeError(
                """Link failure (%s): %s"""%(
                link_status,
                glGetProgramInfoLog( self ),
            ))
        return self

    def retrieve( self ):
        """Attempt to retrieve binary for this compiled shader
        
        Note that binaries for a program are *not* generally portable,
        they should be used solely for caching compiled programs for 
        local use; i.e. to reduce compilation overhead.
        
        returns (format,binaryData) for the shader program
        """
        from OpenGL.constants import GLint,GLenum 
        from OpenGL.arrays import GLbyteArray
        size = GLint()
        glGetProgramiv( self, get_program_binary.GL_PROGRAM_BINARY_LENGTH, size )
        result = GLbyteArray.zeros( (size.value,))
        size2 = GLint()
        format = GLenum()
        get_program_binary.glGetProgramBinary( self, size.value, size2, format, result )
        return format.value, result 
    def load( self, format, binary ):
        """Attempt to load binary-format for a pre-compiled shader
        
        See notes in retrieve
        """
        get_program_binary.glProgramBinary( self, format, binary, len(binary))
        self.check_validate()
        self.check_linked()
        return self

def compileProgram(*shaders, **named):
    """Create a new program, attach shaders and validate

    shaders -- arbitrary number of shaders to attach to the
        generated program.
    separable (keyword only) -- set the separable flag to allow 
        for partial installation of shader into the pipeline (see 
        glUseProgramStages)
    retrievable (keyword only) -- set the retrievable flag to 
        allow retrieval of the program binary representation, (see 
        glProgramBinary, glGetProgramBinary)

    This convenience function is *not* standard OpenGL,
    but it does wind up being fairly useful for demos
    and the like.  You may wish to copy it to your code
    base to guard against PyOpenGL changes.

    Usage:

        shader = compileProgram(
            compileShader( source, GL_VERTEX_SHADER ),
            compileShader( source2, GL_FRAGMENT_SHADER ),
        )
        glUseProgram( shader )

    Note:
        If (and only if) validation of the linked program
        *passes* then the passed-in shader objects will be
        deleted from the GL.

    returns ShaderProgram() (GLuint) program reference
    raises RuntimeError when a link/validation failure occurs
    """
    program = glCreateProgram()
    if named.get('separable'):
        glProgramParameteri( program, separate_shader_objects.GL_PROGRAM_SEPARABLE, GL_TRUE )
    if named.get('retrievable'):
        glProgramParameteri( program, get_program_binary.GL_PROGRAM_BINARY_RETRIEVABLE_HINT, GL_TRUE )
    for shader in shaders:
        glAttachShader(program, shader)
    program = ShaderProgram( program )
    glLinkProgram(program)
#    program.check_validate()
    program.check_linked()
    for shader in shaders:
        glDeleteShader(shader)
    return program
def as_bytes( s ):
    """Utility to retrieve s as raw string (8-bit)"""
    if isinstance( s, unicode ):
        s = s.encode( ) # TODO: can we use latin-1 or utf-8?
    return s
def compileShader( source, shaderType ):
    """Compile shader source of given type

    source -- GLSL source-code for the shader
    shaderType -- GLenum GL_VERTEX_SHADER, GL_FRAGMENT_SHADER, etc,

    returns GLuint compiled shader reference
    raises RuntimeError when a compilation failure occurs
    """
    if isinstance( source, (str,unicode)):
        source = [ source ]
    source = [ as_bytes(s) for s in source ]
    shader = glCreateShader(shaderType)
    glShaderSource( shader, source )
    glCompileShader( shader )
    result = glGetShaderiv( shader, GL_COMPILE_STATUS )
    if not(result):
        # TODO: this will be wrong if the user has
        # disabled traditional unpacking array support.
        raise RuntimeError(
            """Shader compile failure (%s): %s"""%(
                result,
                glGetShaderInfoLog( shader ),
            ),
            source,
            shaderType,
        )
    return shader
<|MERGE_RESOLUTION|>--- conflicted
+++ resolved
@@ -7,29 +7,17 @@
 from matplotlib import colors
 from matplotlib import cm
 import pyqtgraph
-<<<<<<< HEAD
 import cxitree
-=======
 import OpenGL.GL.ARB.texture_float
->>>>>>> 3551b205
 
 class ViewSplitter(QtGui.QSplitter):
     def __init__(self,parent=None):
-<<<<<<< HEAD
         QtGui.QSplitter.__init__(self,parent)
         self.setOrientation(QtCore.Qt.Vertical)
 
-        self.view2D = View2D(self)
-=======
-        QtGui.QStackedWidget.__init__(self,parent)
-        self.setContentsMargins(0,0,0,0)
-        self.setStyleSheet("background-color: black;"
-                           "selection-background-color: blue;")
-        self.view1D = View1D(self)
+
         self.view2D = View2D(parent,self)
->>>>>>> 3551b205
         self.addWidget(self.view2D)
-        self.addWidget(self.view1D)
 
         self.view1D = View1D(self)
         self.view1D.hide()
@@ -193,41 +181,33 @@
         self.imageLoaded.emit(img)
     def clear(self):
         self.loaded = {}
-<<<<<<< HEAD
+        self.imageData = {}
     # COLORMAP
-    def setColormap(self,colormapName='jet'):
-        self.mappable.set_cmap(colormapName)
-    def setNorm(self,scaling='log',vmin=1.,vmax=10000.,clip=True,gamma=1):
-        self.normScaling = scaling
-        if scaling == 'lin':
-            f = lambda x: x
-            offsetMinValue = None
-        elif scaling == 'pow':
-            f = lambda x: x**gamma
-            offsetMinValue = 0
-        elif scaling == 'log':
-            f = lambda x: numpy.log10(x)
-            offsetMinValue = 1
-        norm = FunctionNorm(f,vmin,vmax,clip,offsetMinValue)
-        self.mappable.set_norm(norm)
-        self.mappable.set_clim(vmin,vmax)
-=======
-        self.imageData = {}
->>>>>>> 3551b205
+    #def setColormap(self,colormapName='jet'):
+    #    self.mappable.set_cmap(colormapName)
+    #def setNorm(self,scaling='log',vmin=1.,vmax=10000.,clip=True,gamma=1):
+    #    self.normScaling = scaling
+    #    if scaling == 'lin':
+    #        f = lambda x: x
+    #        offsetMinValue = None
+    #    elif scaling == 'pow':
+    #        f = lambda x: x**gamma
+    #        offsetMinValue = 0
+    #    elif scaling == 'log':
+    #        f = lambda x: numpy.log10(x)
+    #        offsetMinValue = 1
+    #    norm = FunctionNorm(f,vmin,vmax,clip,offsetMinValue)
+    #    self.mappable.set_norm(norm)
+    #    self.mappable.set_clim(vmin,vmax)
 
 class View2D(View,QtOpenGL.QGLWidget):
     needsImage = QtCore.Signal(int)
     clearLoaderThread = QtCore.Signal(int)
-<<<<<<< HEAD
     imageSelected = QtCore.Signal(int) 
-    def __init__(self,parent=None):
+    def __init__(self,viewer,parent=None):
         View.__init__(self,parent,"image")
-=======
-    def __init__(self,viewer,parent=None):
-        View.__init__(self,parent)
+        QtOpenGL.QGLWidget.__init__(self,parent)
         self.viewer = viewer
->>>>>>> 3551b205
-        QtOpenGL.QGLWidget.__init__(self,parent)
         self.translation = [0,0]
         self.zoom = 4.0
         self.setFocusPolicy(QtCore.Qt.ClickFocus)
@@ -728,12 +708,7 @@
         self.dragging = False
         if(event.pos() == self.dragStart and event.button() == QtCore.Qt.LeftButton):
             self.selectedImage = self.lastHoveredImage
-<<<<<<< HEAD
-            #self.viewer.datasetProp.onImageSelected(self.selectedImage)
             self.imageSelected.emit(self.selectedImage)
-=======
-            self.viewer.datasetProp.onImageSelected(self.selectedImage)
->>>>>>> 3551b205
 # #            self.parent.datasetProp.recalculateSelectedSlice()
 #             if(self.selectedImage is not None):
 #                 self.parent.datasetProp.onImageSelected(self.selectedImage)
@@ -889,10 +864,8 @@
         return self.subplotBorder/self.zoom
     def refreshDisplayProp(self,datasetProp):
         if datasetProp != None:
-<<<<<<< HEAD
-            self.loaderThread.setNorm(datasetProp["normScaling"],datasetProp["normVmin"],datasetProp["normVmax"],datasetProp["normClip"],datasetProp["normGamma"])
-            self.loaderThread.setColormap(datasetProp["colormapText"])
-=======
+            #self.loaderThread.setNorm(datasetProp["normScaling"],datasetProp["normVmin"],datasetProp["normVmax"],datasetProp["normClip"],datasetProp["normGamma"])
+            #self.loaderThread.setColormap(datasetProp["colormapText"])
             self.normScaling = datasetProp["normScaling"]
             if(self.normScaling == 'lin'):
                 self.normScalingValue = 0
@@ -904,9 +877,6 @@
             self.normVmax = datasetProp["normVmax"]
             self.normGamma = datasetProp["normGamma"]
             self.colormapText = datasetProp["colormapText"]
-
-            self.setMask(datasetProp["maskDataset"],datasetProp["maskOutBits"])
->>>>>>> 3551b205
             self.setStackWidth(datasetProp["imageStackSubplotsValue"])
         self.updateGL()
         
